--- conflicted
+++ resolved
@@ -96,21 +96,7 @@
 } {
   const serviceRef = isRef(service)
     ? service
-<<<<<<< HEAD
-    : ref<Interpreter<TContext, TEvent>>(service);
-  const state = ref<State<TContext, TEvent>>(serviceRef.value.state);
-
-  watch(serviceRef, (watchedService, _, onCleanup) => {
-    state.value = watchedService.state;
-    const { unsubscribe } = watchedService.subscribe((currentState) => {
-      if (currentState.changed) {
-        state.value = currentState;
-      }
-    });
-    onCleanup(() => unsubscribe());
-  });
-=======
-    : shallowRef<Interpreter<TContext, any, TEvent>>(service);
+    : shallowRef<Interpreter<TContext, TEvent>>(service);
   const state = shallowRef<State<TContext, TEvent>>(serviceRef.value.state);
 
   watch(
@@ -128,7 +114,6 @@
       immediate: true
     }
   );
->>>>>>> 478eb239
 
   const send = (event: TEvent | TEvent['type']) => serviceRef.value.send(event);
 
