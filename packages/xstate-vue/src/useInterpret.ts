--- conflicted
+++ resolved
@@ -1,26 +1,14 @@
 import { onBeforeUnmount, onMounted } from 'vue';
 import {
-<<<<<<< HEAD
-  EventObject,
-  interpret,
-  Interpreter,
-  InterpreterOptions,
-  MachineContext,
-  MachineImplementationsSimplified,
   Observer,
   State,
-  StateMachine
-=======
   AnyStateMachine,
   AreAllImplementationsAssumedToBeProvided,
-  InternalMachineOptions,
+  InternalMachineImplementations,
   interpret,
   InterpreterFrom,
   InterpreterOptions,
-  Observer,
-  State,
   StateFrom
->>>>>>> 3706c62f
 } from 'xstate';
 import { MaybeLazy, UseMachineOptions } from './types';
 
@@ -44,20 +32,6 @@
   };
 }
 
-<<<<<<< HEAD
-export function useInterpret<
-  TContext extends MachineContext,
-  TEvent extends EventObject
->(
-  getMachine: MaybeLazy<StateMachine<TContext, TEvent>>,
-  options: Partial<InterpreterOptions> &
-    Partial<UseMachineOptions<TContext, TEvent>> &
-    Partial<MachineImplementationsSimplified<TContext, TEvent>> = {},
-  observerOrListener?:
-    | Observer<State<TContext, TEvent>>
-    | ((value: State<TContext, TEvent>) => void)
-): Interpreter<TContext, TEvent> {
-=======
 type RestParams<
   TMachine extends AnyStateMachine
 > = AreAllImplementationsAssumedToBeProvided<
@@ -66,7 +40,7 @@
   ? [
       options: InterpreterOptions &
         UseMachineOptions<TMachine['__TContext'], TMachine['__TEvent']> &
-        InternalMachineOptions<
+        InternalMachineImplementations<
           TMachine['__TContext'],
           TMachine['__TEvent'],
           TMachine['__TResolvedTypesMeta'],
@@ -79,7 +53,7 @@
   : [
       options?: InterpreterOptions &
         UseMachineOptions<TMachine['__TContext'], TMachine['__TEvent']> &
-        InternalMachineOptions<
+        InternalMachineImplementations<
           TMachine['__TContext'],
           TMachine['__TEvent'],
           TMachine['__TResolvedTypesMeta']
@@ -93,7 +67,6 @@
   getMachine: MaybeLazy<TMachine>,
   ...[options = {}, observerOrListener]: RestParams<TMachine>
 ): InterpreterFrom<TMachine> {
->>>>>>> 3706c62f
   const machine = typeof getMachine === 'function' ? getMachine() : getMachine;
 
   const {
