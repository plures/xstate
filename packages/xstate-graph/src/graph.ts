<<<<<<< HEAD
import {
  AnyEventObject,
  AnyStateMachine,
  Event,
  EventObject,
  MachineContext,
  State,
  StateMachine,
  StateNode
} from 'xstate';
import {
  AdjacencyMap,
  AnyStateNode,
  DirectedGraphEdge,
  DirectedGraphNode,
  Segments,
  StatePath,
  StatePaths,
  StatePathsMap,
  ValueAdjMapOptions
=======
import type {
  State,
  Event,
  EventObject,
  AnyStateMachine,
  AnyState,
  StateFrom,
  EventFrom
} from 'xstate';
import type {
  SerializedEvent,
  SerializedState,
  SimpleBehavior,
  StatePath,
  StatePlan,
  StatePlanMap,
  ValueAdjacencyMap,
  Steps,
  ValueAdjacencyMapOptions,
  DirectedGraphEdge,
  DirectedGraphNode,
  TraversalOptions,
  VisitedContext,
  AnyStateNode
>>>>>>> d40a822a
} from './types';

function flatten<T>(array: Array<T | T[]>): T[] {
  return ([] as T[]).concat(...array);
}

export function toEventObject<TEvent extends EventObject>(
  event: Event<TEvent>
): TEvent {
  if (typeof event === 'string' || typeof event === 'number') {
    return ({ type: event } as unknown) as TEvent;
  }

  return event;
}

/**
 * Returns all state nodes of the given `node`.
 * @param stateNode State node to recursively get child state nodes from
 */
export function getStateNodes(
  stateNode: AnyStateNode | AnyStateMachine
): AnyStateNode[] {
  const { states } = stateNode;
  const nodes = Object.keys(states).reduce((accNodes, stateKey) => {
    const childStateNode = states[stateKey];
    const childStateNodes = getStateNodes(childStateNode);

    accNodes.push(childStateNode, ...childStateNodes);
    return accNodes;
  }, [] as AnyStateNode[]);

  return nodes;
}

export function getChildren(stateNode: AnyStateNode): AnyStateNode[] {
  if (!stateNode.states) {
    return [];
  }

  const children = Object.keys(stateNode.states).map((key) => {
    return stateNode.states[key];
  });

  return children;
}

<<<<<<< HEAD
export function serializeState<TContext extends MachineContext>(
  state: State<TContext, any>
): string {
  const { value, context } = state;
  return Object.keys(context).length === 0
    ? JSON.stringify(value)
    : JSON.stringify(value) + ' | ' + JSON.stringify(context);
=======
export function serializeMachineState(state: AnyState): SerializedState {
  const { value, context } = state;
  return JSON.stringify({ value, context }) as SerializedState;
>>>>>>> d40a822a
}

export function serializeEvent<TEvent extends EventObject>(
  event: TEvent
): SerializedEvent {
  return JSON.stringify(event) as SerializedEvent;
}

const defaultValueAdjacencyMapOptions: Required<
  ValueAdjacencyMapOptions<any, any>
> = {
  events: {},
  filter: () => true,
  serializeState: serializeMachineState,
  serializeEvent
};

<<<<<<< HEAD
function getValueAdjMapOptions<
  TContext extends MachineContext,
  TEvent extends EventObject
>(
  options?: ValueAdjMapOptions<TContext, TEvent>
): Required<ValueAdjMapOptions<TContext, TEvent>> {
=======
function getValueAdjacencyMapOptions<TState, TEvent extends EventObject>(
  options?: ValueAdjacencyMapOptions<TState, TEvent>
): Required<ValueAdjacencyMapOptions<TState, TEvent>> {
>>>>>>> d40a822a
  return {
    ...(defaultValueAdjacencyMapOptions as Required<
      ValueAdjacencyMapOptions<TState, TEvent>
    >),
    ...options
  };
}

<<<<<<< HEAD
export function getAdjacencyMap<
  TContext extends MachineContext,
  TEvent extends EventObject = AnyEventObject
>(
  node: StateMachine<TContext, TEvent, any, any, any>,
  options?: ValueAdjMapOptions<TContext, TEvent>
): AdjacencyMap<TContext, TEvent> {
  const optionsWithDefaults = getValueAdjMapOptions(options);
  const { filter, stateSerializer, eventSerializer } = optionsWithDefaults;
=======
export function getValueAdjacencyMap<TMachine extends AnyStateMachine>(
  machine: TMachine,
  options?: ValueAdjacencyMapOptions<StateFrom<TMachine>, EventFrom<TMachine>>
): ValueAdjacencyMap<StateFrom<TMachine>, EventFrom<TMachine>> {
  type TState = StateFrom<TMachine>;
  type TEvent = EventFrom<TMachine>;

  const optionsWithDefaults = getValueAdjacencyMapOptions(options);
  const {
    filter,
    serializeState: stateSerializer,
    serializeEvent: eventSerializer
  } = optionsWithDefaults;
>>>>>>> d40a822a
  const { events } = optionsWithDefaults;

  const adjacency: ValueAdjacencyMap<TState, TEvent> = {};

  function findAdjacencies(state: TState) {
    const { nextEvents } = state;
    const stateHash = stateSerializer(state);

    if (adjacency[stateHash]) {
      return;
    }

    adjacency[stateHash] = {};

    const potentialEvents = flatten<TEvent>(
      (nextEvents as string[]).map((nextEvent) => {
        const getNextEvents = events[nextEvent];

        if (!getNextEvents) {
          return [{ type: nextEvent }];
        }

        if (typeof getNextEvents === 'function') {
          return getNextEvents(state);
        }

        return getNextEvents;
      })
    ).map((event) => toEventObject(event));

    for (const event of potentialEvents) {
      let nextState: TState;
      try {
        nextState = machine.transition(state, event) as TState;
      } catch (e) {
        throw new Error(
          `Unable to transition from state ${stateSerializer(
            state
          )} on event ${eventSerializer(event)}: ${e.message}`
        );
      }

      if (
        (!filter || filter(nextState)) &&
        stateHash !== stateSerializer(nextState)
      ) {
        adjacency[stateHash][eventSerializer(event)] = {
          state: nextState,
          event
        };

        findAdjacencies(nextState);
      }
    }
  }

  findAdjacencies(machine.initialState as TState);

  return adjacency;
}

<<<<<<< HEAD
export function getShortestPaths<
  TContext extends MachineContext,
  TEvent extends EventObject = EventObject
>(
  machine: StateMachine<TContext, TEvent, any, any, any>,
  options?: ValueAdjMapOptions<TContext, TEvent>
): StatePathsMap<TContext, TEvent> {
  if (!machine.states) {
    return EMPTY_MAP;
=======
const defaultMachineStateOptions: TraversalOptions<State<any, any>, any> = {
  serializeState: serializeMachineState,
  serializeEvent,
  eventCases: {},
  getEvents: (state) => {
    return state.nextEvents.map((type) => ({ type }));
>>>>>>> d40a822a
  }
};

export function getShortestPlans<TMachine extends AnyStateMachine>(
  machine: TMachine,
  options?: Partial<TraversalOptions<StateFrom<TMachine>, EventFrom<TMachine>>>
): Array<StatePlan<StateFrom<TMachine>, EventFrom<TMachine>>> {
  const resolvedOptions = resolveTraversalOptions(
    options,
    defaultMachineStateOptions
  );
  return traverseShortestPlans(
    {
      transition: (state, event) => machine.transition(state, event),
      initialState: machine.initialState
    },
    resolvedOptions
  ) as Array<StatePlan<StateFrom<TMachine>, EventFrom<TMachine>>>;
}

export function traverseShortestPlans<TState, TEvent extends EventObject>(
  behavior: SimpleBehavior<TState, TEvent>,
  options?: Partial<TraversalOptions<TState, TEvent>>
): Array<StatePlan<TState, TEvent>> {
  const optionsWithDefaults = resolveTraversalOptions(options);
  const serializeState = optionsWithDefaults.serializeState as (
    ...args: Parameters<typeof optionsWithDefaults.serializeState>
  ) => SerializedState;

  const adjacency = performDepthFirstTraversal(behavior, optionsWithDefaults);

  // weight, state, event
  const weightMap = new Map<
    SerializedState,
    [
      weight: number,
      state: SerializedState | undefined,
      event: TEvent | undefined
    ]
  >();
  const stateMap = new Map<SerializedState, TState>();
  const initialSerializedState = serializeState(
    behavior.initialState,
    undefined,
    undefined
  );
  stateMap.set(initialSerializedState, behavior.initialState);

  weightMap.set(initialSerializedState, [0, undefined, undefined]);
  const unvisited = new Set<SerializedState>();
  const visited = new Set<SerializedState>();

  unvisited.add(initialSerializedState);
  for (const serializedState of unvisited) {
    const [weight] = weightMap.get(serializedState)!;
    for (const event of Object.keys(
      adjacency[serializedState].transitions
    ) as SerializedEvent[]) {
      const { state: nextState, event: eventObject } = adjacency[
        serializedState
      ].transitions[event];
      const prevState = stateMap.get(serializedState);
      const nextSerializedState = serializeState(
        nextState,
        eventObject,
        prevState
      );
      stateMap.set(nextSerializedState, nextState);
      if (!weightMap.has(nextSerializedState)) {
        weightMap.set(nextSerializedState, [
          weight + 1,
          serializedState,
          eventObject
        ]);
      } else {
        const [nextWeight] = weightMap.get(nextSerializedState)!;
        if (nextWeight > weight + 1) {
          weightMap.set(nextSerializedState, [
            weight + 1,
            serializedState,
            eventObject
          ]);
        }
      }
      if (!visited.has(nextSerializedState)) {
        unvisited.add(nextSerializedState);
      }
    }
    visited.add(serializedState);
    unvisited.delete(serializedState);
  }

  const statePlanMap: StatePlanMap<TState, TEvent> = {};

  weightMap.forEach(([weight, fromState, fromEvent], stateSerial) => {
    const state = stateMap.get(stateSerial)!;
    statePlanMap[stateSerial] = {
      state,
      paths: !fromState
        ? [
            {
              state,
              steps: [],
              weight
            }
          ]
        : [
            {
              state,
              steps: statePlanMap[fromState].paths[0].steps.concat({
                state: stateMap.get(fromState)!,
                event: fromEvent!
              }),
              weight
            }
          ]
    };
  });

  return Object.values(statePlanMap);
}

<<<<<<< HEAD
export function getSimplePaths<
  TContext extends MachineContext,
  TEvent extends EventObject = EventObject
>(
  machine: StateMachine<TContext, TEvent, any, any, any>,
  options?: ValueAdjMapOptions<TContext, TEvent>
): StatePathsMap<TContext, TEvent> {
  const optionsWithDefaults = getValueAdjMapOptions(options);

  const { stateSerializer } = optionsWithDefaults;

  if (!machine.states) {
    return EMPTY_MAP;
  }

  // @ts-ignore - excessively deep
  const adjacency = getAdjacencyMap(machine, optionsWithDefaults);
  const stateMap = new Map<string, State<TContext, TEvent>>();
  const visited = new Set();
  const path: Segments<TContext, TEvent> = [];
  const paths: StatePathsMap<TContext, TEvent> = {};

  function util(fromState: State<TContext, TEvent>, toStateSerial: string) {
    const fromStateSerial = stateSerializer(fromState);
    visited.add(fromStateSerial);

    if (fromStateSerial === toStateSerial) {
      if (!paths[toStateSerial]) {
        paths[toStateSerial] = {
          state: stateMap.get(toStateSerial)!,
          paths: []
        };
      }
      paths[toStateSerial].paths.push({
        state: fromState,
        weight: path.length,
        segments: [...path]
      });
    } else {
      for (const subEvent of Object.keys(adjacency[fromStateSerial])) {
        const nextSegment = adjacency[fromStateSerial][subEvent];

        if (!nextSegment) {
          continue;
        }

        const nextStateSerial = stateSerializer(nextSegment.state);
        stateMap.set(nextStateSerial, nextSegment.state);

        if (!visited.has(nextStateSerial)) {
          path.push({
            state: stateMap.get(fromStateSerial)!,
            event: deserializeEventString(subEvent)
          });
          util(nextSegment.state, toStateSerial);
        }
      }
    }

    path.pop();
    visited.delete(fromStateSerial);
  }

  const initialStateSerial = stateSerializer(machine.initialState);
  stateMap.set(initialStateSerial, machine.initialState);

  for (const nextStateSerial of Object.keys(adjacency)) {
    util(machine.initialState, nextStateSerial);
  }

  return paths;
}

export function getSimplePathsAsArray<
  TContext extends MachineContext,
  TEvent extends EventObject = EventObject
>(
  machine: StateMachine<TContext, TEvent, any, any, any>,
  options?: ValueAdjMapOptions<TContext, TEvent>
): Array<StatePaths<TContext, TEvent>> {
  const result = getSimplePaths(machine, options);
  return Object.keys(result).map((key) => result[key]);
=======
export function getSimplePlans<TMachine extends AnyStateMachine>(
  machine: TMachine,
  options?: Partial<TraversalOptions<StateFrom<TMachine>, EventFrom<TMachine>>>
): Array<StatePlan<StateFrom<TMachine>, EventFrom<TMachine>>> {
  const resolvedOptions = resolveTraversalOptions(
    options,
    defaultMachineStateOptions
  );

  return traverseSimplePlans(
    machine as SimpleBehavior<any, any>,
    resolvedOptions
  );
>>>>>>> d40a822a
}

export function toDirectedGraph(
  stateMachine: AnyStateNode | AnyStateMachine
): DirectedGraphNode {
  const stateNode =
    stateMachine instanceof StateNode ? stateMachine : stateMachine.root; // TODO: accept only machines

  const edges: DirectedGraphEdge[] = flatten(
    stateNode.transitions.map((t, transitionIndex) => {
      const targets = t.target ? t.target : [stateNode];

      return targets.map((target, targetIndex) => {
        const edge: DirectedGraphEdge = {
          id: `${stateNode.id}:${transitionIndex}:${targetIndex}`,
          source: stateNode as AnyStateNode,
          target: target as AnyStateNode,
          transition: t,
          label: {
            text: t.eventType,
            toJSON: () => ({ text: t.eventType })
          },
          toJSON: () => {
            const { label } = edge;

            return { source: stateNode.id, target: target.id, label };
          }
        };

        return edge;
      });
    })
  );

  const graph = {
    id: stateNode.id,
    stateNode: stateNode as AnyStateNode,
    children: getChildren(stateNode as AnyStateNode).map(toDirectedGraph),
    edges,
    toJSON: () => {
      const { id, children, edges: graphEdges } = graph;
      return { id, children, edges: graphEdges };
    }
  };

  return graph;
}

export function getPathFromEvents<
<<<<<<< HEAD
  TContext extends MachineContext,
  TEvent extends EventObject = EventObject
>(
  machine: StateMachine<TContext, TEvent, any, any, any>,
  events: TEvent[]
): StatePath<TContext, TEvent> {
  const optionsWithDefaults = getValueAdjMapOptions<TContext, TEvent>({
    events: events.reduce((events, event) => {
      events[event.type] ??= [];
      events[event.type].push(event);
      return events;
    }, {})
  });
=======
  TState,
  TEvent extends EventObject = EventObject
>(
  behavior: SimpleBehavior<TState, TEvent>,
  events: TEvent[]
): StatePath<TState, TEvent> {
  const optionsWithDefaults = resolveTraversalOptions<TState, TEvent>(
    {
      getEvents: () => {
        return events;
      }
    },
    defaultMachineStateOptions as any
  );
>>>>>>> d40a822a

  const { serializeState, serializeEvent } = optionsWithDefaults;

  const adjacency = performDepthFirstTraversal(behavior, optionsWithDefaults);

  const stateMap = new Map<SerializedState, TState>();
  const path: Steps<TState, TEvent> = [];

  const initialSerializedState = serializeState(
    behavior.initialState,
    undefined,
    undefined
  ) as SerializedState;
  stateMap.set(initialSerializedState, behavior.initialState);

  let stateSerial = initialSerializedState;
  let state = behavior.initialState;
  for (const event of events) {
    path.push({
      state: stateMap.get(stateSerial)!,
      event
    });

    const eventSerial = serializeEvent(event);
    const { state: nextState, event: _nextEvent } = adjacency[
      stateSerial
    ].transitions[eventSerial];

    if (!nextState) {
      throw new Error(
        `Invalid transition from ${stateSerial} with ${eventSerial}`
      );
    }
    const prevState = stateMap.get(stateSerial);
    const nextStateSerial = serializeState(
      nextState,
      event,
      prevState
    ) as SerializedState;
    stateMap.set(nextStateSerial, nextState);

    stateSerial = nextStateSerial;
    state = nextState;
  }

  return {
    state,
    steps: path,
    weight: path.length
  };
}

interface AdjacencyMap<TState, TEvent> {
  [key: SerializedState]: {
    state: TState;
    transitions: {
      [key: SerializedEvent]: {
        event: TEvent;
        state: TState;
      };
    };
  };
}

export function performDepthFirstTraversal<TState, TEvent extends EventObject>(
  behavior: SimpleBehavior<TState, TEvent>,
  options: TraversalOptions<TState, TEvent>
): AdjacencyMap<TState, TEvent> {
  const { transition, initialState } = behavior;
  const {
    serializeEvent,
    serializeState,
    getEvents,
    eventCases,
    traversalLimit: limit
  } = resolveTraversalOptions(options);
  const adj: AdjacencyMap<TState, TEvent> = {};

  let iterations = 0;
  const queue: Array<
    [
      nextState: TState,
      event: TEvent | undefined,
      prevState: TState | undefined
    ]
  > = [[initialState, undefined, undefined]];
  const stateMap = new Map<SerializedState, TState>();

  while (queue.length) {
    const [state, event, prevState] = queue.shift()!;

    if (iterations++ > limit) {
      throw new Error('Traversal limit exceeded');
    }

    const serializedState = serializeState(
      state,
      event,
      prevState
    ) as SerializedState;
    if (adj[serializedState]) {
      continue;
    }
    stateMap.set(serializedState, state);

    adj[serializedState] = {
      state,
      transitions: {}
    };

    const events = getEvents(state, eventCases);

    for (const subEvent of events) {
      const nextState = transition(state, subEvent);

      if (!options.filter || options.filter(nextState, subEvent)) {
        adj[serializedState].transitions[
          serializeEvent(subEvent) as SerializedEvent
        ] = {
          event: subEvent,
          state: nextState
        };
        queue.push([nextState, subEvent, state]);
      }
    }
  }

  return adj;
}

function resolveTraversalOptions<TState, TEvent extends EventObject>(
  traversalOptions?: Partial<TraversalOptions<TState, TEvent>>,
  defaultOptions?: TraversalOptions<TState, TEvent>
): Required<TraversalOptions<TState, TEvent>> {
  const serializeState =
    traversalOptions?.serializeState ??
    defaultOptions?.serializeState ??
    ((state) => JSON.stringify(state));
  return {
    serializeState,
    serializeEvent,
    filter: () => true,
    eventCases: {},
    getEvents: () => [],
    traversalLimit: Infinity,
    ...defaultOptions,
    ...traversalOptions
  };
}

export function traverseSimplePlans<TState, TEvent extends EventObject>(
  behavior: SimpleBehavior<TState, TEvent>,
  options: Partial<TraversalOptions<TState, TEvent>>
): Array<StatePlan<TState, TEvent>> {
  const { initialState } = behavior;
  const resolvedOptions = resolveTraversalOptions(options);
  const serializeState = resolvedOptions.serializeState as (
    ...args: Parameters<typeof resolvedOptions.serializeState>
  ) => SerializedState;
  const adjacency = performDepthFirstTraversal(behavior, resolvedOptions);
  const stateMap = new Map<SerializedState, TState>();
  const visitCtx: VisitedContext<TState, TEvent> = {
    vertices: new Set(),
    edges: new Set()
  };
  const path: any[] = [];
  const pathMap: Record<
    SerializedState,
    { state: TState; paths: Array<StatePath<TState, TEvent>> }
  > = {};

  function util(
    fromStateSerial: SerializedState,
    toStateSerial: SerializedState
  ) {
    const fromState = stateMap.get(fromStateSerial)!;
    visitCtx.vertices.add(fromStateSerial);

    if (fromStateSerial === toStateSerial) {
      if (!pathMap[toStateSerial]) {
        pathMap[toStateSerial] = {
          state: stateMap.get(toStateSerial)!,
          paths: []
        };
      }

      const toStatePlan = pathMap[toStateSerial];

      const path2: StatePath<TState, TEvent> = {
        state: fromState,
        weight: path.length,
        steps: [...path]
      };

      toStatePlan.paths.push(path2);
    } else {
      for (const serializedEvent of Object.keys(
        adjacency[fromStateSerial].transitions
      ) as SerializedEvent[]) {
        const { state: nextState, event: subEvent } = adjacency[
          fromStateSerial
        ].transitions[serializedEvent];

        if (!(serializedEvent in adjacency[fromStateSerial].transitions)) {
          continue;
        }
        const prevState = stateMap.get(fromStateSerial);

        const nextStateSerial = serializeState(nextState, subEvent, prevState);
        stateMap.set(nextStateSerial, nextState);

        if (!visitCtx.vertices.has(nextStateSerial)) {
          visitCtx.edges.add(serializedEvent);
          path.push({
            state: stateMap.get(fromStateSerial)!,
            event: subEvent
          });
          util(nextStateSerial, toStateSerial);
        }
      }
    }

    path.pop();
    visitCtx.vertices.delete(fromStateSerial);
  }

  const initialStateSerial = serializeState(initialState, undefined);
  stateMap.set(initialStateSerial, initialState);

  for (const nextStateSerial of Object.keys(adjacency) as SerializedState[]) {
    util(initialStateSerial, nextStateSerial);
  }

  return Object.values(pathMap);
}

function filterPlans<TState, TEvent extends EventObject>(
  plans: Array<StatePlan<TState, TEvent>>,
  predicate: (state: TState, plan: StatePlan<TState, TEvent>) => boolean
): Array<StatePlan<TState, TEvent>> {
  const filteredPlans = plans.filter((plan) => predicate(plan.state, plan));

  return filteredPlans;
}

export function traverseSimplePathsTo<TState, TEvent extends EventObject>(
  behavior: SimpleBehavior<TState, TEvent>,
  predicate: (state: TState) => boolean,
  options: TraversalOptions<TState, TEvent>
): Array<StatePlan<TState, TEvent>> {
  const resolvedOptions = resolveTraversalOptions(options);
  const simplePlansMap = traverseSimplePlans(behavior, resolvedOptions);

  return filterPlans(simplePlansMap, predicate);
}

export function traverseSimplePathsFromTo<TState, TEvent extends EventObject>(
  behavior: SimpleBehavior<TState, TEvent>,
  fromPredicate: (state: TState) => boolean,
  toPredicate: (state: TState) => boolean,
  options: TraversalOptions<TState, TEvent>
): Array<StatePlan<TState, TEvent>> {
  const resolvedOptions = resolveTraversalOptions(options);
  const simplePlansMap = traverseSimplePlans(behavior, resolvedOptions);

  // Return all plans that contain a "from" state and target a "to" state
  return filterPlans(simplePlansMap, (state, plan) => {
    return (
      toPredicate(state) && plan.paths.some((path) => fromPredicate(path.state))
    );
  });
}

export function traverseShortestPathsTo<TState, TEvent extends EventObject>(
  behavior: SimpleBehavior<TState, TEvent>,
  predicate: (state: TState) => boolean,
  options: TraversalOptions<TState, TEvent>
): Array<StatePlan<TState, TEvent>> {
  const resolvedOptions = resolveTraversalOptions(options);
  const simplePlansMap = traverseShortestPlans(behavior, resolvedOptions);

  return filterPlans(simplePlansMap, predicate);
}

export function traverseShortestPathsFromTo<TState, TEvent extends EventObject>(
  behavior: SimpleBehavior<TState, TEvent>,
  fromPredicate: (state: TState) => boolean,
  toPredicate: (state: TState) => boolean,
  options: TraversalOptions<TState, TEvent>
): Array<StatePlan<TState, TEvent>> {
  const resolvedOptions = resolveTraversalOptions(options);
  const shortesPlansMap = traverseShortestPlans(behavior, resolvedOptions);

  // Return all plans that contain a "from" state and target a "to" state
  return filterPlans(shortesPlansMap, (state, plan) => {
    return (
      toPredicate(state) && plan.paths.some((path) => fromPredicate(path.state))
    );
  });
}<|MERGE_RESOLUTION|>--- conflicted
+++ resolved
@@ -1,33 +1,12 @@
-<<<<<<< HEAD
 import {
-  AnyEventObject,
-  AnyStateMachine,
-  Event,
-  EventObject,
-  MachineContext,
-  State,
-  StateMachine,
-  StateNode
-} from 'xstate';
-import {
-  AdjacencyMap,
-  AnyStateNode,
-  DirectedGraphEdge,
-  DirectedGraphNode,
-  Segments,
-  StatePath,
-  StatePaths,
-  StatePathsMap,
-  ValueAdjMapOptions
-=======
-import type {
   State,
   Event,
   EventObject,
   AnyStateMachine,
   AnyState,
   StateFrom,
-  EventFrom
+  EventFrom,
+  StateMachine
 } from 'xstate';
 import type {
   SerializedEvent,
@@ -44,7 +23,6 @@
   TraversalOptions,
   VisitedContext,
   AnyStateNode
->>>>>>> d40a822a
 } from './types';
 
 function flatten<T>(array: Array<T | T[]>): T[] {
@@ -92,19 +70,12 @@
   return children;
 }
 
-<<<<<<< HEAD
-export function serializeState<TContext extends MachineContext>(
-  state: State<TContext, any>
-): string {
-  const { value, context } = state;
-  return Object.keys(context).length === 0
-    ? JSON.stringify(value)
-    : JSON.stringify(value) + ' | ' + JSON.stringify(context);
-=======
 export function serializeMachineState(state: AnyState): SerializedState {
   const { value, context } = state;
-  return JSON.stringify({ value, context }) as SerializedState;
->>>>>>> d40a822a
+  return JSON.stringify({
+    value,
+    context: Object.keys(context).length ? context : undefined
+  }) as SerializedState;
 }
 
 export function serializeEvent<TEvent extends EventObject>(
@@ -122,18 +93,9 @@
   serializeEvent
 };
 
-<<<<<<< HEAD
-function getValueAdjMapOptions<
-  TContext extends MachineContext,
-  TEvent extends EventObject
->(
-  options?: ValueAdjMapOptions<TContext, TEvent>
-): Required<ValueAdjMapOptions<TContext, TEvent>> {
-=======
 function getValueAdjacencyMapOptions<TState, TEvent extends EventObject>(
   options?: ValueAdjacencyMapOptions<TState, TEvent>
 ): Required<ValueAdjacencyMapOptions<TState, TEvent>> {
->>>>>>> d40a822a
   return {
     ...(defaultValueAdjacencyMapOptions as Required<
       ValueAdjacencyMapOptions<TState, TEvent>
@@ -142,17 +104,6 @@
   };
 }
 
-<<<<<<< HEAD
-export function getAdjacencyMap<
-  TContext extends MachineContext,
-  TEvent extends EventObject = AnyEventObject
->(
-  node: StateMachine<TContext, TEvent, any, any, any>,
-  options?: ValueAdjMapOptions<TContext, TEvent>
-): AdjacencyMap<TContext, TEvent> {
-  const optionsWithDefaults = getValueAdjMapOptions(options);
-  const { filter, stateSerializer, eventSerializer } = optionsWithDefaults;
-=======
 export function getValueAdjacencyMap<TMachine extends AnyStateMachine>(
   machine: TMachine,
   options?: ValueAdjacencyMapOptions<StateFrom<TMachine>, EventFrom<TMachine>>
@@ -166,7 +117,6 @@
     serializeState: stateSerializer,
     serializeEvent: eventSerializer
   } = optionsWithDefaults;
->>>>>>> d40a822a
   const { events } = optionsWithDefaults;
 
   const adjacency: ValueAdjacencyMap<TState, TEvent> = {};
@@ -228,24 +178,12 @@
   return adjacency;
 }
 
-<<<<<<< HEAD
-export function getShortestPaths<
-  TContext extends MachineContext,
-  TEvent extends EventObject = EventObject
->(
-  machine: StateMachine<TContext, TEvent, any, any, any>,
-  options?: ValueAdjMapOptions<TContext, TEvent>
-): StatePathsMap<TContext, TEvent> {
-  if (!machine.states) {
-    return EMPTY_MAP;
-=======
 const defaultMachineStateOptions: TraversalOptions<State<any, any>, any> = {
   serializeState: serializeMachineState,
   serializeEvent,
   eventCases: {},
   getEvents: (state) => {
     return state.nextEvents.map((type) => ({ type }));
->>>>>>> d40a822a
   }
 };
 
@@ -368,90 +306,6 @@
   return Object.values(statePlanMap);
 }
 
-<<<<<<< HEAD
-export function getSimplePaths<
-  TContext extends MachineContext,
-  TEvent extends EventObject = EventObject
->(
-  machine: StateMachine<TContext, TEvent, any, any, any>,
-  options?: ValueAdjMapOptions<TContext, TEvent>
-): StatePathsMap<TContext, TEvent> {
-  const optionsWithDefaults = getValueAdjMapOptions(options);
-
-  const { stateSerializer } = optionsWithDefaults;
-
-  if (!machine.states) {
-    return EMPTY_MAP;
-  }
-
-  // @ts-ignore - excessively deep
-  const adjacency = getAdjacencyMap(machine, optionsWithDefaults);
-  const stateMap = new Map<string, State<TContext, TEvent>>();
-  const visited = new Set();
-  const path: Segments<TContext, TEvent> = [];
-  const paths: StatePathsMap<TContext, TEvent> = {};
-
-  function util(fromState: State<TContext, TEvent>, toStateSerial: string) {
-    const fromStateSerial = stateSerializer(fromState);
-    visited.add(fromStateSerial);
-
-    if (fromStateSerial === toStateSerial) {
-      if (!paths[toStateSerial]) {
-        paths[toStateSerial] = {
-          state: stateMap.get(toStateSerial)!,
-          paths: []
-        };
-      }
-      paths[toStateSerial].paths.push({
-        state: fromState,
-        weight: path.length,
-        segments: [...path]
-      });
-    } else {
-      for (const subEvent of Object.keys(adjacency[fromStateSerial])) {
-        const nextSegment = adjacency[fromStateSerial][subEvent];
-
-        if (!nextSegment) {
-          continue;
-        }
-
-        const nextStateSerial = stateSerializer(nextSegment.state);
-        stateMap.set(nextStateSerial, nextSegment.state);
-
-        if (!visited.has(nextStateSerial)) {
-          path.push({
-            state: stateMap.get(fromStateSerial)!,
-            event: deserializeEventString(subEvent)
-          });
-          util(nextSegment.state, toStateSerial);
-        }
-      }
-    }
-
-    path.pop();
-    visited.delete(fromStateSerial);
-  }
-
-  const initialStateSerial = stateSerializer(machine.initialState);
-  stateMap.set(initialStateSerial, machine.initialState);
-
-  for (const nextStateSerial of Object.keys(adjacency)) {
-    util(machine.initialState, nextStateSerial);
-  }
-
-  return paths;
-}
-
-export function getSimplePathsAsArray<
-  TContext extends MachineContext,
-  TEvent extends EventObject = EventObject
->(
-  machine: StateMachine<TContext, TEvent, any, any, any>,
-  options?: ValueAdjMapOptions<TContext, TEvent>
-): Array<StatePaths<TContext, TEvent>> {
-  const result = getSimplePaths(machine, options);
-  return Object.keys(result).map((key) => result[key]);
-=======
 export function getSimplePlans<TMachine extends AnyStateMachine>(
   machine: TMachine,
   options?: Partial<TraversalOptions<StateFrom<TMachine>, EventFrom<TMachine>>>
@@ -465,14 +319,13 @@
     machine as SimpleBehavior<any, any>,
     resolvedOptions
   );
->>>>>>> d40a822a
 }
 
 export function toDirectedGraph(
   stateMachine: AnyStateNode | AnyStateMachine
 ): DirectedGraphNode {
   const stateNode =
-    stateMachine instanceof StateNode ? stateMachine : stateMachine.root; // TODO: accept only machines
+    stateMachine instanceof StateMachine ? stateMachine.root : stateMachine; // TODO: accept only machines
 
   const edges: DirectedGraphEdge[] = flatten(
     stateNode.transitions.map((t, transitionIndex) => {
@@ -515,21 +368,6 @@
 }
 
 export function getPathFromEvents<
-<<<<<<< HEAD
-  TContext extends MachineContext,
-  TEvent extends EventObject = EventObject
->(
-  machine: StateMachine<TContext, TEvent, any, any, any>,
-  events: TEvent[]
-): StatePath<TContext, TEvent> {
-  const optionsWithDefaults = getValueAdjMapOptions<TContext, TEvent>({
-    events: events.reduce((events, event) => {
-      events[event.type] ??= [];
-      events[event.type].push(event);
-      return events;
-    }, {})
-  });
-=======
   TState,
   TEvent extends EventObject = EventObject
 >(
@@ -544,7 +382,6 @@
     },
     defaultMachineStateOptions as any
   );
->>>>>>> d40a822a
 
   const { serializeState, serializeEvent } = optionsWithDefaults;
 
