{
  "name": "@xstate/scxml",
  "private": true,
  "version": "0.2.1",
  "description": "XState SCXML utilities",
  "keywords": [
    "state",
    "machine",
    "statechart",
    "scxml",
    "state machine"
  ],
  "author": "David Khourshid <davidkpiano@gmail.com>",
  "homepage": "https://github.com/davidkpiano/xstate/tree/main/packages/xstate-scxml#readme",
  "license": "MIT",
  "main": "dist/xstate-scxml.cjs.js",
  "module": "dist/xstate-scxml.esm.js",
  "sideEffects": false,
  "files": [
    "dist"
  ],
  "repository": {
    "type": "git",
    "url": "git+ssh://git@github.com/davidkpiano/xstate.git"
  },
<<<<<<< HEAD
  "scripts": {},
=======
  "scripts": {
    "clean": "rm -rf dist lib tsconfig.tsbuildinfo",
    "test": "jest",
    "build": "tsc",
    "prepublish": "npm run build"
  },
>>>>>>> c1503b12
  "bugs": {
    "url": "https://github.com/davidkpiano/xstate/issues"
  },
  "dependencies": {
    "xml-js": "^1.6.11",
    "xstate": "^4.26.0"
  },
  "devDependencies": {
    "@scion-scxml/test-framework": "^2.0.15"
  }
}<|MERGE_RESOLUTION|>--- conflicted
+++ resolved
@@ -23,16 +23,7 @@
     "type": "git",
     "url": "git+ssh://git@github.com/davidkpiano/xstate.git"
   },
-<<<<<<< HEAD
   "scripts": {},
-=======
-  "scripts": {
-    "clean": "rm -rf dist lib tsconfig.tsbuildinfo",
-    "test": "jest",
-    "build": "tsc",
-    "prepublish": "npm run build"
-  },
->>>>>>> c1503b12
   "bugs": {
     "url": "https://github.com/davidkpiano/xstate/issues"
   },
