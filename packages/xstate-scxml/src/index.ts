--- conflicted
+++ resolved
@@ -4,11 +4,7 @@
   BaseActionObject,
   RaiseActionObject,
   StateNode,
-<<<<<<< HEAD
   TransitionDefinition
-=======
-  AnyStateMachine
->>>>>>> 035b4140
 } from 'xstate';
 
 function flatten<T>(array: Array<T | T[]>): T[] {
@@ -30,31 +26,21 @@
   return fn.toString();
 }
 
-<<<<<<< HEAD
-function raiseActionToSCXML(raiseAction: RaiseActionObject<any>): XMLElement {
+function raiseActionToSCXML(
+  raiseAction: RaiseActionObject<any, any>
+): XMLElement {
   return {
     type: 'element',
     name: 'raise',
     attributes: {
-      event: raiseAction.params._event.name
+      event: raiseAction.params.event.type
     }
   };
 }
 
 function actionToSCXML(action: BaseActionObject): XMLElement {
   if (action.type === 'xstate.raise') {
-    return raiseActionToSCXML(action as RaiseActionObject<any>);
-=======
-function actionToSCXML(action: ActionObject<any, any>): XMLElement {
-  if (action.type === 'xstate.raise') {
-    return {
-      type: 'element',
-      name: 'raise',
-      attributes: {
-        event: (action as any).event.type
-      }
-    };
->>>>>>> 035b4140
+    return raiseActionToSCXML(action as RaiseActionObject<any, any>);
   }
 
   return {
