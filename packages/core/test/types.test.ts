--- conflicted
+++ resolved
@@ -1,4 +1,5 @@
 import { from } from 'rxjs';
+import { log } from '../src/actions/log';
 import { raise } from '../src/actions/raise';
 import { stop } from '../src/actions/stop';
 import { fromPromise } from '../src/actors';
@@ -11,11 +12,6 @@
   Spawner,
   StateMachine
 } from '../src/index';
-<<<<<<< HEAD
-=======
-import { raise, stop, log } from '../src/actions';
-import { createModel } from '../src/model';
->>>>>>> 534f31d0
 
 function noop(_x: unknown) {
   return;
@@ -248,154 +244,52 @@
   });
 });
 
-<<<<<<< HEAD
+describe('log', () => {
+  it('should narrow down the event type in the expression', () => {
+    createMachine({
+      types: {
+        events: {} as { type: 'FOO' } | { type: 'BAR' }
+      },
+      on: {
+        FOO: {
+          actions: log(({ event }) => {
+            ((_arg: 'FOO') => {})(event.type);
+            // @ts-expect-error
+            ((_arg: 'BAR') => {})(event.type);
+          })
+        }
+      }
+    });
+  });
+});
+
+describe('stop', () => {
+  it('should narrow down the event type in the expression', () => {
+    createMachine({
+      types: {
+        events: {} as { type: 'FOO' } | { type: 'BAR' }
+      },
+      on: {
+        FOO: {
+          actions: stop(({ event }) => {
+            ((_arg: 'FOO') => {})(event.type);
+            // @ts-expect-error
+            ((_arg: 'BAR') => {})(event.type);
+
+            return 'fakeId';
+          })
+        }
+      }
+    });
+  });
+});
+
 describe('types', () => {
   it('defined context in createMachine() should be an object', () => {
     createMachine({
       // @ts-expect-error
       context: 'string'
     });
-=======
-describe('log', () => {
-  it('should narrow down the event type in the expression', () => {
-    createMachine({
-      schema: {
-        events: {} as { type: 'FOO' } | { type: 'BAR' }
-      },
-      on: {
-        FOO: {
-          actions: log((_ctx, ev) => {
-            ((_arg: 'FOO') => {})(ev.type);
-            // @ts-expect-error
-            ((_arg: 'BAR') => {})(ev.type);
-          })
-        }
-      }
-    });
-  });
-});
-
-describe('stop', () => {
-  it('should narrow down the event type in the expression', () => {
-    createMachine({
-      schema: {
-        events: {} as { type: 'FOO' } | { type: 'BAR' }
-      },
-      on: {
-        FOO: {
-          actions: stop((_ctx, ev) => {
-            ((_arg: 'FOO') => {})(ev.type);
-            // @ts-expect-error
-            ((_arg: 'BAR') => {})(ev.type);
-
-            return 'fakeId';
-          })
-        }
-      }
-    });
-  });
-});
-
-describe('Typestates', () => {
-  // Using "none" because undefined and null are unavailable when not in strict mode.
-  type None = { type: 'none' };
-  const none: None = { type: 'none' };
-
-  const taskMachineConfiguration = {
-    id: 'task',
-    initial: 'idle',
-    context: {
-      result: none as None | number,
-      error: none as None | string
-    },
-    states: {
-      idle: {
-        on: { RUN: 'running' }
-      },
-      running: {
-        invoke: {
-          id: 'task-1',
-          src: 'taskService',
-          onDone: { target: 'succeeded', actions: 'assignSuccess' },
-          onError: { target: 'failed', actions: 'assignFailure' }
-        }
-      },
-      succeeded: {},
-      failed: {}
-    }
-  };
-
-  type TaskContext = typeof taskMachineConfiguration.context;
-
-  type TaskTypestate =
-    | { value: 'idle'; context: { result: None; error: None } }
-    | { value: 'running'; context: { result: None; error: None } }
-    | { value: 'succeeded'; context: { result: number; error: None } }
-    | { value: 'failed'; context: { result: None; error: string } };
-
-  type ExtractTypeState<T extends TaskTypestate['value']> = Extract<
-    TaskTypestate,
-    { value: T }
-  >['context'];
-  type Idle = ExtractTypeState<'idle'>;
-  type Running = ExtractTypeState<'running'>;
-  type Succeeded = ExtractTypeState<'succeeded'>;
-  type Failed = ExtractTypeState<'failed'>;
-
-  const machine = createMachine<TaskContext, any, TaskTypestate>(
-    taskMachineConfiguration
-  );
-
-  it("should preserve typestate for the service returned by Interpreter.start() and a servcie's .state getter.", () => {
-    const service = interpret(machine);
-    const startedService = service.start();
-
-    const idle: Idle = startedService.state.matches('idle')
-      ? startedService.state.context
-      : { result: none, error: none };
-    expect(idle).toEqual({ result: none, error: none });
-
-    const running: Running = startedService.state.matches('running')
-      ? startedService.state.context
-      : { result: none, error: none };
-    expect(running).toEqual({ result: none, error: none });
-
-    const succeeded: Succeeded = startedService.state.matches('succeeded')
-      ? startedService.state.context
-      : { result: 12, error: none };
-    expect(succeeded).toEqual({ result: 12, error: none });
-
-    const failed: Failed = startedService.state.matches('failed')
-      ? startedService.state.context
-      : { result: none, error: 'oops' };
-    expect(failed).toEqual({ result: none, error: 'oops' });
-  });
-
-  it('should preserve typestate for state node returned by StateNode.withConfig.', () => {
-    const machine2 = machine.withConfig({});
-    const service = interpret(machine2);
-    service.start();
-
-    const idle: Idle = service.state.matches('idle')
-      ? service.state.context
-      : { result: none, error: none };
-    expect(idle).toEqual({ result: none, error: none });
-
-    const running: Running = service.state.matches('running')
-      ? service.state.context
-      : { result: none, error: none };
-    expect(running).toEqual({ result: none, error: none });
-
-    const succeeded: Succeeded = service.state.matches('succeeded')
-      ? service.state.context
-      : { result: 12, error: none };
-    expect(succeeded).toEqual({ result: 12, error: none });
-
-    const failed: Failed = service.state.matches('failed')
-      ? service.state.context
-      : { result: none, error: 'oops' };
-    expect(failed).toEqual({ result: none, error: 'oops' });
->>>>>>> 534f31d0
   });
 });
 
