--- conflicted
+++ resolved
@@ -4,12 +4,8 @@
   createMachine,
   EventFrom,
   interpret,
-<<<<<<< HEAD
-  MachineImplementationsFrom
-=======
-  MachineOptionsFrom,
+  MachineImplementationsFrom,
   StateValueFrom
->>>>>>> bf3f852b
 } from '../src';
 import { createModel } from '../src/model';
 import { TypegenMeta } from '../src/typegenTypes';
