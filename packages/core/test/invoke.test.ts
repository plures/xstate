--- conflicted
+++ resolved
@@ -20,15 +20,10 @@
   done as _done,
   doneInvoke,
   escalate,
-<<<<<<< HEAD
-  forwardTo
-=======
   forwardTo,
-  raise,
-  sendTo
->>>>>>> 035b4140
-} from '../src/actions';
-import { raise } from '../src/actions/raise';
+  sendTo,
+  raise
+} from '../src/actions.js';
 import { interval } from 'rxjs';
 import { map, take } from 'rxjs/operators';
 
@@ -611,11 +606,7 @@
         },
         states: {
           one: {
-<<<<<<< HEAD
-            entry: send({ type: 'NEXT' }, { to: 'foo-child' }),
-=======
-            entry: sendTo('foo-child', 'NEXT'),
->>>>>>> 035b4140
+            entry: sendTo('foo-child', { type: 'NEXT' }),
             on: { NEXT: 'two' }
           },
           two: {
@@ -648,11 +639,7 @@
         },
         states: {
           one: {
-<<<<<<< HEAD
-            entry: send({ type: 'NEXT' }, { to: 'foo-child' }),
-=======
-            entry: sendTo('foo-child', 'NEXT'),
->>>>>>> 035b4140
+            entry: sendTo('foo-child', { type: 'NEXT' }),
             on: { NEXT: 'two' }
           },
           two: {
@@ -678,11 +665,7 @@
               id: 'foo-child',
               src: subMachine
             },
-<<<<<<< HEAD
-            entry: send({ type: 'NEXT' }, { to: 'foo-child' }),
-=======
-            entry: sendTo('foo-child', 'NEXT'),
->>>>>>> 035b4140
+            entry: sendTo('foo-child', { type: 'NEXT' }),
             on: { NEXT: 'two' }
           },
           two: {
@@ -722,11 +705,7 @@
               src: doneSubMachine,
               onDone: 'two'
             },
-<<<<<<< HEAD
-            entry: send({ type: 'NEXT' }, { to: 'foo-child' })
-=======
-            entry: sendTo('foo-child', 'NEXT')
->>>>>>> 035b4140
+            entry: sendTo('foo-child', { type: 'NEXT' })
           },
           two: {
             on: { NEXT: 'three' }
@@ -1756,11 +1735,7 @@
                 });
               })
             },
-<<<<<<< HEAD
-            entry: send({ type: 'PING' }, { to: 'child' }),
-=======
-            entry: sendTo('child', 'PING'),
->>>>>>> 035b4140
+            entry: sendTo('child', { type: 'PING' }),
             on: {
               PONG: 'done'
             }
@@ -1961,13 +1936,7 @@
         JSON.stringify(waitingState);
       }).not.toThrow();
 
-<<<<<<< HEAD
       expect(typeof waitingState.actions[0].params?.src.type).toBe('string');
-=======
-      expect(typeof (waitingState.actions[0] as any).activity!.src).toBe(
-        'string'
-      );
->>>>>>> 035b4140
     });
 
     it('should throw error if unhandled (sync)', () => {
@@ -2018,11 +1987,7 @@
             },
             on: {
               STOPCHILD: {
-<<<<<<< HEAD
-                actions: send({ type: 'STOP' }, { to: 'invoked.child' })
-=======
-                actions: sendTo('invoked.child', 'STOP')
->>>>>>> 035b4140
+                actions: sendTo('invoked.child', { type: 'STOP' })
               }
             }
           },
@@ -2390,11 +2355,7 @@
         initial: 'waiting',
         states: {
           waiting: {
-<<<<<<< HEAD
-            entry: send({ type: 'PING' }, { to: 'ponger' }),
-=======
-            entry: sendTo('ponger', 'PING'),
->>>>>>> 035b4140
+            entry: sendTo('ponger', { type: 'PING' }),
             invoke: {
               id: 'ponger',
               src: pongBehavior
@@ -2527,11 +2488,7 @@
                 src: pongMachine
               },
               // Sends 'PING' event to child machine with ID 'pong'
-<<<<<<< HEAD
-              entry: send({ type: 'PING' }, { to: 'pong' }),
-=======
-              entry: sendTo('pong', 'PING'),
->>>>>>> 035b4140
+              entry: sendTo('pong', { type: 'PING' }),
               on: {
                 PONG: 'innerSuccess'
               }
