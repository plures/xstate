import { ActorRef } from '../src/index.ts';
import {
<<<<<<< HEAD
  cancel,
  choose,
  log,
=======
  Machine,
  createMachine,
  assign,
  forwardTo,
  interpret,
  spawn,
  ActorRefFrom,
  AnyStateMachine,
  StateNode,
  actions,
>>>>>>> b2754e52
  pure,
  raise,
  sendParent,
  sendTo,
<<<<<<< HEAD
  stop
} from '../src/actions.ts';
import {
  ActorRefFrom,
  assign,
  createMachine,
  forwardTo,
  interpret
} from '../src/index.ts';
import { fromCallback } from '../src/actors/callback.ts';
import { trackEntries } from './utils.ts';
=======
  stop,
  send,
  raise
} from '../src/index';
>>>>>>> b2754e52

const originalConsoleLog = console.log;

afterEach(() => {
  console.log = originalConsoleLog;
});

describe('entry/exit actions', () => {
  describe('State.actions', () => {
    it('should return the entry actions of an initial state', () => {
      const machine = createMachine({
        initial: 'green',
        states: {
          green: {}
        }
      });
      const flushTracked = trackEntries(machine);
      interpret(machine).start();

      expect(flushTracked()).toEqual(['enter: __root__', 'enter: green']);
    });

    it('should return the entry actions of an initial state (deep)', () => {
      const machine = createMachine({
        initial: 'a',
        states: {
          a: {
            initial: 'a1',
            states: {
              a1: {
                on: {
                  NEXT: 'a2'
                }
              },
              a2: {}
            },
            on: { CHANGE: 'b' }
          },
          b: {}
        }
      });

      const flushTracked = trackEntries(machine);
      interpret(machine).start();

      expect(flushTracked()).toEqual([
        'enter: __root__',
        'enter: a',
        'enter: a.a1'
      ]);
    });

    it('should return the entry actions of an initial state (parallel)', () => {
      const machine = createMachine({
        type: 'parallel',
        states: {
          a: {
            initial: 'a1',
            states: {
              a1: {}
            }
          },
          b: {
            initial: 'b1',
            states: {
              b1: {}
            }
          }
        }
      });

      const flushTracked = trackEntries(machine);
      interpret(machine).start();

      expect(flushTracked()).toEqual([
        'enter: __root__',
        'enter: a',
        'enter: a.a1',
        'enter: b',
        'enter: b.b1'
      ]);
    });

    it('should return the entry and exit actions of a transition', () => {
      const machine = createMachine({
        initial: 'green',
        states: {
          green: {
            on: {
              TIMER: 'yellow'
            }
          },
          yellow: {}
        }
      });

      const flushTracked = trackEntries(machine);

      const actor = interpret(machine).start();
      flushTracked();

      actor.send({ type: 'TIMER' });

      expect(flushTracked()).toEqual(['exit: green', 'enter: yellow']);
    });

    it('should return the entry and exit actions of a deep transition', () => {
      const machine = createMachine({
        initial: 'green',
        states: {
          green: {
            on: {
              TIMER: 'yellow'
            }
          },
          yellow: {
            initial: 'speed_up',
            states: {
              speed_up: {}
            }
          }
        }
      });

      const flushTracked = trackEntries(machine);

      const actor = interpret(machine).start();
      flushTracked();

      actor.send({ type: 'TIMER' });

      expect(flushTracked()).toEqual([
        'exit: green',
        'enter: yellow',
        'enter: yellow.speed_up'
      ]);
    });

    it('should return the entry and exit actions of a nested transition', () => {
      const machine = createMachine({
        initial: 'green',
        states: {
          green: {
            initial: 'walk',
            states: {
              walk: {
                on: {
                  PED_COUNTDOWN: 'wait'
                }
              },
              wait: {}
            }
          }
        }
      });

      const flushTracked = trackEntries(machine);

      const actor = interpret(machine).start();
      flushTracked();

      actor.send({ type: 'PED_COUNTDOWN' });

      expect(flushTracked()).toEqual(['exit: green.walk', 'enter: green.wait']);
    });

    it('should not have actions for unhandled events (shallow)', () => {
      const machine = createMachine({
        initial: 'green',
        states: {
          green: {}
        }
      });
      const flushTracked = trackEntries(machine);

      const actor = interpret(machine).start();
      flushTracked();

      actor.send({ type: 'FAKE' });

      expect(flushTracked()).toEqual([]);
    });

    it('should not have actions for unhandled events (deep)', () => {
      const machine = createMachine({
        initial: 'green',
        states: {
          green: {
            initial: 'walk',
            states: {
              walk: {},
              wait: {},
              stop: {}
            }
          }
        }
      });

      const flushTracked = trackEntries(machine);

      const actor = interpret(machine).start();
      flushTracked();

      actor.send({ type: 'FAKE' });

      expect(flushTracked()).toEqual([]);
    });

    it('should exit and enter the state for reentering self-transitions (shallow)', () => {
      const machine = createMachine({
        initial: 'green',
        states: {
          green: {
            on: {
              RESTART: {
                target: 'green',
                reenter: true
              }
            }
          }
        }
      });

      const flushTracked = trackEntries(machine);

      const actor = interpret(machine).start();
      flushTracked();

      actor.send({ type: 'RESTART' });

      expect(flushTracked()).toEqual(['exit: green', 'enter: green']);
    });

    it('should exit and enter the state for reentering self-transitions (deep)', () => {
      const machine = createMachine({
        initial: 'green',
        states: {
          green: {
            on: {
              RESTART: {
                target: 'green',
                reenter: true
              }
            },
            initial: 'walk',
            states: {
              walk: {},
              wait: {},
              stop: {}
            }
          }
        }
      });
      const flushTracked = trackEntries(machine);

      const actor = interpret(machine).start();

      flushTracked();
      actor.send({ type: 'RESTART' });

      expect(flushTracked()).toEqual([
        'exit: green.walk',
        'exit: green',
        'enter: green',
        'enter: green.walk'
      ]);
    });

    it('should return actions for parallel machines', () => {
      const actual: string[] = [];
      const machine = createMachine({
        type: 'parallel',
        states: {
          a: {
            initial: 'a1',
            states: {
              a1: {
                on: {
                  CHANGE: {
                    target: 'a2',
                    actions: [
                      () => actual.push('do_a2'),
                      () => actual.push('another_do_a2')
                    ]
                  }
                },
                entry: () => actual.push('enter_a1'),
                exit: () => actual.push('exit_a1')
              },
              a2: {
                entry: () => actual.push('enter_a2'),
                exit: () => actual.push('exit_a2')
              }
            },
            entry: () => actual.push('enter_a'),
            exit: () => actual.push('exit_a')
          },
          b: {
            initial: 'b1',
            states: {
              b1: {
                on: {
                  CHANGE: { target: 'b2', actions: () => actual.push('do_b2') }
                },
                entry: () => actual.push('enter_b1'),
                exit: () => actual.push('exit_b1')
              },
              b2: {
                entry: () => actual.push('enter_b2'),
                exit: () => actual.push('exit_b2')
              }
            },
            entry: () => actual.push('enter_b'),
            exit: () => actual.push('exit_b')
          }
        }
      });

      const actor = interpret(machine).start();
      actual.length = 0;

      actor.send({ type: 'CHANGE' });

      expect(actual).toEqual([
        'exit_b1', // reverse document order
        'exit_a1',
        'do_a2',
        'another_do_a2',
        'do_b2',
        'enter_a2',
        'enter_b2'
      ]);
    });

    it('should return nested actions in the correct (child to parent) order', () => {
      const machine = createMachine({
        initial: 'a',
        states: {
          a: {
            initial: 'a1',
            states: {
              a1: {}
            },
            on: { CHANGE: 'b' }
          },
          b: {
            initial: 'b1',
            states: {
              b1: {}
            }
          }
        }
      });

      const flushTracked = trackEntries(machine);

      const actor = interpret(machine).start();

      flushTracked();
      actor.send({ type: 'CHANGE' });

      expect(flushTracked()).toEqual([
        'exit: a.a1',
        'exit: a',
        'enter: b',
        'enter: b.b1'
      ]);
    });

    it('should ignore parent state actions for same-parent substates', () => {
      const machine = createMachine({
        initial: 'a',
        states: {
          a: {
            initial: 'a1',
            states: {
              a1: {
                on: {
                  NEXT: 'a2'
                }
              },
              a2: {}
            }
          }
        }
      });

      const flushTracked = trackEntries(machine);

      const actor = interpret(machine).start();

      flushTracked();
      actor.send({ type: 'NEXT' });

      expect(flushTracked()).toEqual(['exit: a.a1', 'enter: a.a2']);
    });

    it('should work with function actions', () => {
      const entrySpy = jest.fn();
      const exitSpy = jest.fn();
      const transitionSpy = jest.fn();

      const machine = createMachine({
        initial: 'a',
        states: {
          a: {
            initial: 'a1',
            states: {
              a1: {
                on: {
                  NEXT_FN: 'a3'
                }
              },
              a2: {},
              a3: {
                on: {
                  NEXT: {
                    target: 'a2',
                    actions: [transitionSpy]
                  }
                },
                entry: entrySpy,
                exit: exitSpy
              }
            }
          }
        }
      });

      const flushTracked = trackEntries(machine);

      const actor = interpret(machine).start();
      flushTracked();

      actor.send({ type: 'NEXT_FN' });

      expect(flushTracked()).toEqual(['exit: a.a1', 'enter: a.a3']);
      expect(entrySpy).toHaveBeenCalled();

      actor.send({ type: 'NEXT' });

      expect(flushTracked()).toEqual(['exit: a.a3', 'enter: a.a2']);
      expect(exitSpy).toHaveBeenCalled();
      expect(transitionSpy).toHaveBeenCalled();
    });

    it('should exit children of parallel state nodes', () => {
      const machine = createMachine({
        initial: 'B',
        states: {
          A: {
            on: {
              'to-B': 'B'
            }
          },
          B: {
            type: 'parallel',
            on: {
              'to-A': 'A'
            },
            states: {
              C: {
                initial: 'C1',
                states: {
                  C1: {}
                }
              },
              D: {
                initial: 'D1',
                states: {
                  D1: {}
                }
              }
            }
          }
        }
      });

      const flushTracked = trackEntries(machine);

      const actor = interpret(machine).start();

      flushTracked();
      actor.send({ type: 'to-A' });

      expect(flushTracked()).toEqual([
        'exit: B.D.D1',
        'exit: B.D',
        'exit: B.C.C1',
        'exit: B.C',
        'exit: B',
        'enter: A'
      ]);
    });

    it("should reenter targeted ancestor (as it's a descendant of the transition domain)", () => {
      const machine = createMachine({
        initial: 'loaded',
        states: {
          loaded: {
            id: 'loaded',
            initial: 'idle',
            states: {
              idle: {
                on: {
                  UPDATE: '#loaded'
                }
              }
            }
          }
        }
      });

      const flushTracked = trackEntries(machine);

      const actor = interpret(machine).start();

      flushTracked();
      actor.send({ type: 'UPDATE' });

      expect(flushTracked()).toEqual([
        'exit: loaded.idle',
        'exit: loaded',
        'enter: loaded',
        'enter: loaded.idle'
      ]);
    });

    it("shouldn't use a referenced custom action over a builtin one when there is a naming conflict", () => {
      const spy = jest.fn();
      const machine = createMachine(
        {
          context: {
            assigned: false
          },
          on: {
            EV: {
              actions: assign({ assigned: true })
            }
          }
        },
        {
          actions: {
            'xstate.assign': spy
          }
        }
      );

      const actor = interpret(machine).start();
      actor.send({ type: 'EV' });

      expect(spy).not.toHaveBeenCalled();
      expect(actor.getSnapshot().context.assigned).toBe(true);
    });

    it("shouldn't use a referenced custom action over an inline one when there is a naming conflict", () => {
      const spy = jest.fn();
      let called = false;

      const machine = createMachine(
        {
          on: {
            EV: {
              // it's important for this test to use a named function
              actions: function myFn() {
                called = true;
              }
            }
          }
        },
        {
          actions: {
            myFn: spy
          }
        }
      );

      const actor = interpret(machine).start();
      actor.send({ type: 'EV' });

      expect(spy).not.toHaveBeenCalled();
      expect(called).toBe(true);
    });

    it('root entry/exit actions should be called on root reentering transitions', () => {
      let entrySpy = jest.fn();
      let exitSpy = jest.fn();

      const machine = createMachine({
        id: 'root',
        entry: entrySpy,
        exit: exitSpy,
        on: {
          EVENT: {
            target: '#two',
            reenter: true
          }
        },
        initial: 'one',
        states: {
          one: {},
          two: {
            id: 'two'
          }
        }
      });

      const service = interpret(machine).start();

      entrySpy.mockClear();
      exitSpy.mockClear();

      service.send({ type: 'EVENT' });

      expect(entrySpy).toHaveBeenCalled();
      expect(exitSpy).toHaveBeenCalled();
    });

    describe('should ignore same-parent state actions (sparse)', () => {
      it('with a relative transition', () => {
        const machine = createMachine({
          initial: 'ping',
          states: {
            ping: {
              initial: 'foo',
              states: {
                foo: {
                  on: {
                    TACK: 'bar'
                  }
                },
                bar: {}
              }
            }
          }
        });

        const flushTracked = trackEntries(machine);

        const actor = interpret(machine).start();
        flushTracked();

        actor.send({ type: 'TACK' });

        expect(flushTracked()).toEqual(['exit: ping.foo', 'enter: ping.bar']);
      });

      it('with an absolute transition', () => {
        const machine = createMachine({
          id: 'root',
          initial: 'ping',
          states: {
            ping: {
              initial: 'foo',
              states: {
                foo: {
                  on: {
                    ABSOLUTE_TACK: '#root.ping.bar'
                  }
                },
                bar: {}
              }
            },
            pong: {}
          }
        });

        const flushTracked = trackEntries(machine);

        const actor = interpret(machine).start();
        flushTracked();

        actor.send({ type: 'ABSOLUTE_TACK' });

        expect(flushTracked()).toEqual(['exit: ping.foo', 'enter: ping.bar']);
      });
    });
  });

  describe('entry/exit actions', () => {
    it('should return the entry actions of an initial state', () => {
      const machine = createMachine({
        initial: 'green',
        states: {
          green: {}
        }
      });
      const flushTracked = trackEntries(machine);
      interpret(machine).start();

      expect(flushTracked()).toEqual(['enter: __root__', 'enter: green']);
    });

    it('should return the entry and exit actions of a transition', () => {
      const machine = createMachine({
        initial: 'green',
        states: {
          green: {
            on: {
              TIMER: 'yellow'
            }
          },
          yellow: {}
        }
      });

      const flushTracked = trackEntries(machine);

      const actor = interpret(machine).start();
      flushTracked();

      actor.send({ type: 'TIMER' });

      expect(flushTracked()).toEqual(['exit: green', 'enter: yellow']);
    });

    it('should return the entry and exit actions of a deep transition', () => {
      const machine = createMachine({
        initial: 'green',
        states: {
          green: {
            on: {
              TIMER: 'yellow'
            }
          },
          yellow: {
            initial: 'speed_up',
            states: {
              speed_up: {}
            }
          }
        }
      });
      const flushTracked = trackEntries(machine);

      const actor = interpret(machine).start();
      flushTracked();

      actor.send({ type: 'TIMER' });

      expect(flushTracked()).toEqual([
        'exit: green',
        'enter: yellow',
        'enter: yellow.speed_up'
      ]);
    });

    it('should return the entry and exit actions of a nested transition', () => {
      const machine = createMachine({
        initial: 'green',
        states: {
          green: {
            initial: 'walk',
            states: {
              walk: {
                on: {
                  PED_COUNTDOWN: 'wait'
                }
              },
              wait: {}
            }
          }
        }
      });
      const flushTracked = trackEntries(machine);

      const actor = interpret(machine).start();
      flushTracked();

      actor.send({ type: 'PED_COUNTDOWN' });

      expect(flushTracked()).toEqual(['exit: green.walk', 'enter: green.wait']);
    });

    it('should keep the same state for unhandled events (shallow)', () => {
      const machine = createMachine({
        initial: 'green',
        states: {
          green: {}
        }
      });
      const flushTracked = trackEntries(machine);

      const actor = interpret(machine).start();
      flushTracked();

      actor.send({ type: 'FAKE' });

      expect(flushTracked()).toEqual([]);
    });

    it('should keep the same state for unhandled events (deep)', () => {
      const machine = createMachine({
        initial: 'green',
        states: {
          green: {
            initial: 'walk',
            states: {
              walk: {}
            }
          }
        }
      });
      const flushTracked = trackEntries(machine);

      const actor = interpret(machine).start();
      flushTracked();

      actor.send({ type: 'FAKE' });

      expect(flushTracked()).toEqual([]);
    });

    it('should exit and enter the state for reentering self-transitions (shallow)', () => {
      const machine = createMachine({
        initial: 'green',
        states: {
          green: {
            on: {
              RESTART: 'green'
            }
          }
        }
      });

      const flushTracked = trackEntries(machine);

      const actor = interpret(machine).start();
      flushTracked();

      actor.send({ type: 'RESTART' });

      expect(flushTracked()).toEqual(['exit: green', 'enter: green']);
    });

    it('should exit and enter the state for reentering self-transitions (deep)', () => {
      const machine = createMachine({
        initial: 'green',
        states: {
          green: {
            on: {
              RESTART: {
                target: 'green',
                reenter: true
              }
            },
            initial: 'walk',
            states: {
              walk: {}
            }
          }
        }
      });

      const flushTracked = trackEntries(machine);

      const actor = interpret(machine).start();
      flushTracked();

      actor.send({ type: 'RESTART' });
      expect(flushTracked()).toEqual([
        'exit: green.walk',
        'exit: green',
        'enter: green',
        'enter: green.walk'
      ]);
    });

    it('should exit current node and enter target node when target is not a descendent or ancestor of current', () => {
      const machine = createMachine({
        initial: 'A',
        states: {
          A: {
            initial: 'A1',
            states: {
              A1: {
                on: {
                  NEXT: '#sibling_descendant'
                }
              },
              A2: {
                initial: 'A2_child',
                states: {
                  A2_child: {
                    id: 'sibling_descendant'
                  }
                }
              }
            }
          }
        }
      });

      const flushTracked = trackEntries(machine);

      const service = interpret(machine).start();
      flushTracked();
      service.send({ type: 'NEXT' });

      expect(flushTracked()).toEqual([
        'exit: A.A1',
        'enter: A.A2',
        'enter: A.A2.A2_child'
      ]);
    });

    it('should exit current node and reenter target node when target is ancestor of current', () => {
      const machine = createMachine({
        initial: 'A',
        states: {
          A: {
            id: 'ancestor',
            initial: 'A1',
            states: {
              A1: {
                on: {
                  NEXT: 'A2'
                }
              },
              A2: {
                initial: 'A2_child',
                states: {
                  A2_child: {
                    on: {
                      NEXT: '#ancestor'
                    }
                  }
                }
              }
            }
          }
        }
      });

      const flushTracked = trackEntries(machine);

      const service = interpret(machine).start();
      service.send({ type: 'NEXT' });

      flushTracked();
      service.send({ type: 'NEXT' });

      expect(flushTracked()).toEqual([
        'exit: A.A2.A2_child',
        'exit: A.A2',
        'exit: A',
        'enter: A',
        'enter: A.A1'
      ]);
    });

    it('should enter all descendents when target is a descendent of the source when using an reentering transition', () => {
      const machine = createMachine({
        initial: 'A',
        states: {
          A: {
            initial: 'A1',
            on: {
              NEXT: {
                reenter: true,
                target: '.A2'
              }
            },
            states: {
              A1: {},
              A2: {
                initial: 'A2a',
                states: {
                  A2a: {}
                }
              }
            }
          }
        }
      });

      const flushTracked = trackEntries(machine);

      const service = interpret(machine).start();
      flushTracked();
      service.send({ type: 'NEXT' });

      expect(flushTracked()).toEqual([
        'exit: A.A1',
        'exit: A',
        'enter: A',
        'enter: A.A2',
        'enter: A.A2.A2a'
      ]);
    });

    it('should exit deep descendant during a self-transition', () => {
      const m = createMachine({
        initial: 'a',
        states: {
          a: {
            on: {
              EV: 'a'
            },
            initial: 'a1',
            states: {
              a1: {
                initial: 'a11',
                states: {
                  a11: {}
                }
              }
            }
          }
        }
      });

      const flushTracked = trackEntries(m);

      const service = interpret(m).start();

      flushTracked();
      service.send({ type: 'EV' });

      expect(flushTracked()).toEqual([
        'exit: a.a1.a11',
        'exit: a.a1',
        'exit: a',
        'enter: a',
        'enter: a.a1',
        'enter: a.a1.a11'
      ]);
    });

    it('should reenter leaf state during its self-transition', () => {
      const m = createMachine({
        initial: 'a',
        states: {
          a: {
            initial: 'a1',
            states: {
              a1: {
                on: {
                  EV: 'a1'
                }
              }
            }
          }
        }
      });

      const flushTracked = trackEntries(m);

      const service = interpret(m).start();

      flushTracked();
      service.send({ type: 'EV' });

      expect(flushTracked()).toEqual(['exit: a.a1', 'enter: a.a1']);
    });

    it('should not enter exited state when targeting its ancestor and when its former descendant gets selected through initial state', () => {
      const m = createMachine({
        initial: 'a',
        states: {
          a: {
            id: 'parent',
            initial: 'a1',
            states: {
              a1: {
                on: {
                  EV: 'a2'
                }
              },
              a2: {
                on: {
                  EV: '#parent'
                }
              }
            }
          }
        }
      });

      const flushTracked = trackEntries(m);

      const service = interpret(m).start();
      service.send({ type: 'EV' });

      flushTracked();
      service.send({ type: 'EV' });

      expect(flushTracked()).toEqual([
        'exit: a.a2',
        'exit: a',
        'enter: a',
        'enter: a.a1'
      ]);
    });

    it('should not enter exited state when targeting its ancestor and when its latter descendant gets selected through initial state', () => {
      const m = createMachine({
        initial: 'a',
        states: {
          a: {
            id: 'parent',
            initial: 'a2',
            states: {
              a1: {
                on: {
                  EV: '#parent'
                }
              },
              a2: {
                on: {
                  EV: 'a1'
                }
              }
            }
          }
        }
      });

      const flushTracked = trackEntries(m);

      const service = interpret(m).start();
      service.send({ type: 'EV' });

      flushTracked();
      service.send({ type: 'EV' });

      expect(flushTracked()).toEqual([
        'exit: a.a1',
        'exit: a',
        'enter: a',
        'enter: a.a2'
      ]);
    });
  });

  describe('parallel states', () => {
    it('should return entry action defined on parallel state', () => {
      const machine = createMachine({
        initial: 'start',
        states: {
          start: {
            on: { ENTER_PARALLEL: 'p1' }
          },
          p1: {
            type: 'parallel',
            states: {
              nested: {
                initial: 'inner',
                states: {
                  inner: {}
                }
              }
            }
          }
        }
      });

      const flushTracked = trackEntries(machine);

      const actor = interpret(machine).start();

      flushTracked();
      actor.send({ type: 'ENTER_PARALLEL' });

      expect(flushTracked()).toEqual([
        'exit: start',
        'enter: p1',
        'enter: p1.nested',
        'enter: p1.nested.inner'
      ]);
    });

    it('should reenter parallel region when a parallel state gets reentered while targeting another region', () => {
      const machine = createMachine({
        initial: 'ready',
        states: {
          ready: {
            type: 'parallel',
            on: {
              FOO: {
                target: '#cameraOff',
                reenter: true
              }
            },
            states: {
              devicesInfo: {},
              camera: {
                initial: 'on',
                states: {
                  on: {},
                  off: {
                    id: 'cameraOff'
                  }
                }
              }
            }
          }
        }
      });

      const flushTracked = trackEntries(machine);

      const service = interpret(machine).start();

      flushTracked();
      service.send({ type: 'FOO' });

      expect(flushTracked()).toEqual([
        'exit: ready.camera.on',
        'exit: ready.camera',
        'exit: ready.devicesInfo',
        'exit: ready',
        'enter: ready',
        'enter: ready.devicesInfo',
        'enter: ready.camera',
        'enter: ready.camera.off'
      ]);
    });

    it('should reenter parallel region when a parallel state is reentered while targeting another region', () => {
      const machine = createMachine({
        initial: 'ready',
        states: {
          ready: {
            type: 'parallel',
            on: {
              FOO: {
                target: '#cameraOff',
                reenter: true
              }
            },
            states: {
              devicesInfo: {},
              camera: {
                initial: 'on',
                states: {
                  on: {},
                  off: {
                    id: 'cameraOff'
                  }
                }
              }
            }
          }
        }
      });

      const flushTracked = trackEntries(machine);

      const service = interpret(machine).start();

      flushTracked();
      service.send({ type: 'FOO' });

      expect(flushTracked()).toEqual([
        'exit: ready.camera.on',
        'exit: ready.camera',
        'exit: ready.devicesInfo',
        'exit: ready',
        'enter: ready',
        'enter: ready.devicesInfo',
        'enter: ready.camera',
        'enter: ready.camera.off'
      ]);
    });
  });

  describe('targetless transitions', () => {
    it("shouldn't exit a state on a parent's targetless transition", () => {
      const parent = createMachine({
        initial: 'one',
        on: {
          WHATEVER: {
            actions: () => {}
          }
        },
        states: {
          one: {}
        }
      });

      const flushTracked = trackEntries(parent);

      const service = interpret(parent).start();

      flushTracked();
      service.send({ type: 'WHATEVER' });

      expect(flushTracked()).toEqual([]);
    });

    it("shouldn't exit (and reenter) state on targetless delayed transition", (done) => {
      const machine = createMachine({
        initial: 'one',
        states: {
          one: {
            after: {
              10: {
                actions: () => {
                  // do smth
                }
              }
            }
          }
        }
      });

      const flushTracked = trackEntries(machine);

      interpret(machine).start();
      flushTracked();

      setTimeout(() => {
        expect(flushTracked()).toEqual([]);
        done();
      }, 50);
    });
  });

  describe('when reaching a final state', () => {
    // https://github.com/statelyai/xstate/issues/1109
    it('exit actions should be called when invoked machine reaches its final state', (done) => {
      let exitCalled = false;
      let childExitCalled = false;
      const childMachine = createMachine({
        exit: () => {
          exitCalled = true;
        },
        initial: 'a',
        states: {
          a: {
            type: 'final',
            exit: () => {
              childExitCalled = true;
            }
          }
        }
      });

      const parentMachine = createMachine({
        initial: 'active',
        states: {
          active: {
            invoke: {
              src: childMachine,
              onDone: 'finished'
            }
          },
          finished: {
            type: 'final'
          }
        }
      });

      const actor = interpret(parentMachine);
      actor.subscribe({
        complete: () => {
          expect(exitCalled).toBeTruthy();
          expect(childExitCalled).toBeTruthy();
          done();
        }
      });
      actor.start();
    });
  });

  describe('when stopped', () => {
    it('exit actions should be called when stopping a machine', () => {
      let exitCalled = false;
      let childExitCalled = false;

      const machine = createMachine({
        exit: () => {
          exitCalled = true;
        },
        initial: 'a',
        states: {
          a: {
            exit: () => {
              childExitCalled = true;
            }
          }
        }
      });

      const service = interpret(machine).start();
      service.stop();

      expect(exitCalled).toBeTruthy();
      expect(childExitCalled).toBeTruthy();
    });

    it('should call each exit handler only once when the service gets stopped', () => {
      const machine = createMachine({
        initial: 'a',
        states: {
          a: {
            initial: 'a1',
            states: {
              a1: {}
            }
          }
        }
      });

      const flushTracked = trackEntries(machine);

      const service = interpret(machine).start();

      flushTracked();
      service.stop();

      expect(flushTracked()).toEqual([
        'exit: a.a1',
        'exit: a',
        'exit: __root__'
      ]);
    });

    it('should call exit actions in reversed document order when the service gets stopped', () => {
      const machine = createMachine({
        initial: 'a',
        states: {
          a: {
            on: {
              EV: {
                // just a noop action to ensure that a transition is selected when we send an event
                actions: () => {}
              }
            }
          }
        }
      });

      const flushTracked = trackEntries(machine);

      const service = interpret(machine).start();

      // it's important to send an event here that results in a transition that computes new `state.configuration`
      // and that could impact the order in which exit actions are called
      service.send({ type: 'EV' });
      flushTracked();
      service.stop();

      expect(flushTracked()).toEqual(['exit: a', 'exit: __root__']);
    });

    it('should call exit actions of parallel states in reversed document order when the service gets stopped after earlier region transition', () => {
      const machine = createMachine({
        type: 'parallel',
        states: {
          a: {
            initial: 'child_a',
            states: {
              child_a: {
                on: {
                  EV: {
                    // just a noop action to ensure that a transition is selected when we send an event
                    actions: () => {}
                  }
                }
              }
            }
          },
          b: {
            initial: 'child_b',
            states: {
              child_b: {}
            }
          }
        }
      });

      const flushTracked = trackEntries(machine);

      const service = interpret(machine).start();

      // it's important to send an event here that results in a transition as that computes new `state.configuration`
      // and that could impact the order in which exit actions are called
      service.send({ type: 'EV' });
      flushTracked();
      service.stop();

      expect(flushTracked()).toEqual([
        'exit: b.child_b',
        'exit: b',
        'exit: a.child_a',
        'exit: a',
        'exit: __root__'
      ]);
    });

    it('should call exit actions of parallel states in reversed document order when the service gets stopped after later region transition', () => {
      const machine = createMachine({
        type: 'parallel',
        states: {
          a: {
            initial: 'child_a',
            states: {
              child_a: {}
            }
          },
          b: {
            initial: 'child_b',
            states: {
              child_b: {
                on: {
                  EV: {
                    // just a noop action to ensure that a transition is selected when we send an event
                    actions: () => {}
                  }
                }
              }
            }
          }
        }
      });

      const flushTracked = trackEntries(machine);

      const service = interpret(machine).start();

      // it's important to send an event here that results in a transition as that computes new `state.configuration`
      // and that could impact the order in which exit actions are called
      service.send({ type: 'EV' });
      flushTracked();
      service.stop();

      expect(flushTracked()).toEqual([
        'exit: b.child_b',
        'exit: b',
        'exit: a.child_a',
        'exit: a',
        'exit: __root__'
      ]);
    });

    it('should call exit actions of parallel states in reversed document order when the service gets stopped after multiple regions transition', () => {
      const machine = createMachine({
        type: 'parallel',
        states: {
          a: {
            initial: 'child_a',
            states: {
              child_a: {
                on: {
                  EV: {
                    // just a noop action to ensure that a transition is selected when we send an event
                    actions: () => {}
                  }
                }
              }
            }
          },
          b: {
            initial: 'child_b',
            states: {
              child_b: {
                on: {
                  EV: {
                    // just a noop action to ensure that a transition is selected when we send an event
                    actions: () => {}
                  }
                }
              }
            }
          }
        }
      });

      const flushTracked = trackEntries(machine);

      const service = interpret(machine).start();
      // it's important to send an event here that results in a transition as that computes new `state.configuration`
      // and that could impact the order in which exit actions are called
      service.send({ type: 'EV' });
      flushTracked();
      service.stop();

      expect(flushTracked()).toEqual([
        'exit: b.child_b',
        'exit: b',
        'exit: a.child_a',
        'exit: a',
        'exit: __root__'
      ]);
    });

    it('an exit action executed when an interpreter gets stopped should receive `xstate.stop` event', () => {
      let receivedEvent;
      const machine = createMachine({
        exit: ({ event }) => {
          receivedEvent = event;
        }
      });

      const service = interpret(machine).start();
      service.stop();

      expect(receivedEvent).toEqual({ type: 'xstate.stop' });
    });

    it('an exit action executed when an interpreter reaches its final state should be called with the last received event', () => {
      let receivedEvent;
      const machine = createMachine({
        initial: 'a',
        states: {
          a: {
            on: {
              NEXT: 'b'
            }
          },
          b: {
            type: 'final'
          }
        },
        exit: ({ event }) => {
          receivedEvent = event;
        }
      });

      const service = interpret(machine).start();
      service.send({ type: 'NEXT' });

      expect(receivedEvent).toEqual({ type: 'NEXT' });
    });

    // https://github.com/statelyai/xstate/issues/2880
    it('stopping an interpreter that receives events from its children exit handlers should not throw', () => {
      const child = createMachine({
        id: 'child',
        initial: 'idle',
        states: {
          idle: {
            exit: sendParent({ type: 'EXIT' })
          }
        }
      });

      const parent = createMachine({
        id: 'parent',
        invoke: {
          src: child
        }
      });

      const interpreter = interpret(parent);
      interpreter.start();

      expect(() => interpreter.stop()).not.toThrow();
    });

    // TODO: determine if the sendParent action should execute when the child actor is stopped.
    // If it shouldn't be, we need to clarify whether exit actions in general should be executed on machine stop,
    // since this is contradictory to other tests.
    it.skip('sent events from exit handlers of a stopped child should not be received by the parent', () => {
      const child = createMachine({
        id: 'child',
        initial: 'idle',
        states: {
          idle: {
            exit: sendParent({ type: 'EXIT' })
          }
        }
      });

      const parent = createMachine({
        id: 'parent',
        context: ({ spawn }) => ({
          child: spawn(child)
        }),
        on: {
          STOP_CHILD: {
            actions: stop(({ context }) => context.child)
          },
          EXIT: {
            actions: () => {
              throw new Error('This should not be called.');
            }
          }
        }
      });

      const interpreter = interpret(parent).start();
      interpreter.send({ type: 'STOP_CHILD' });
    });

    it('sent events from exit handlers of a done child should be received by the parent ', () => {
      let eventReceived = false;

      const child = createMachine({
        id: 'child',
        initial: 'active',
        states: {
          active: {
            on: {
              FINISH: 'done'
            }
          },
          done: {
            type: 'final'
          }
        },
        exit: sendParent({ type: 'CHILD_DONE' })
      });

      const parent = createMachine({
        id: 'parent',
        context: ({ spawn }) => ({
          child: spawn(child)
        }),
        on: {
          FINISH_CHILD: {
            actions: sendTo(({ context }) => context.child, { type: 'FINISH' })
          },
          CHILD_DONE: {
            actions: () => {
              eventReceived = true;
            }
          }
        }
      });

      const interpreter = interpret(parent).start();
      interpreter.send({ type: 'FINISH_CHILD' });

      expect(eventReceived).toBe(true);
    });

    it('sent events from exit handlers of a stopped child should be received by its children', () => {
      let eventReceived = false;

      const grandchild = createMachine({
        id: 'grandchild',
        on: {
          STOPPED: {
            actions: () => {
              eventReceived = true;
            }
          }
        }
      });

      const child = createMachine({
        id: 'child',
        invoke: {
          id: 'myChild',
          src: grandchild
        },
        exit: sendTo('myChild', { type: 'STOPPED' })
      });

      const parent = createMachine({
        id: 'parent',
        initial: 'a',
        states: {
          a: {
            invoke: {
              src: child
            },
            on: {
              NEXT: 'b'
            }
          },
          b: {}
        }
      });

      const interpreter = interpret(parent).start();
      interpreter.send({ type: 'NEXT' });

      expect(eventReceived).toBe(true);
    });

    it('sent events from exit handlers of a done child should be received by its children ', () => {
      let eventReceived = false;

      const grandchild = createMachine({
        id: 'grandchild',
        on: {
          STOPPED: {
            actions: () => {
              eventReceived = true;
            }
          }
        }
      });

      const child = createMachine({
        id: 'child',
        initial: 'a',
        invoke: {
          id: 'myChild',
          src: grandchild
        },
        states: {
          a: {
            on: {
              FINISH: 'b'
            }
          },
          b: {
            type: 'final'
          }
        },
        exit: sendTo('myChild', { type: 'STOPPED' })
      });

      const parent = createMachine({
        id: 'parent',
        invoke: {
          id: 'myChild',
          src: child
        },
        on: {
          NEXT: {
            actions: sendTo('myChild', { type: 'FINISH' })
          }
        }
      });

      const interpreter = interpret(parent).start();
      interpreter.send({ type: 'NEXT' });

      expect(eventReceived).toBe(true);
    });

    it('actors spawned in exit handlers of a stopped child should not be started', () => {
      const grandchild = createMachine({
        id: 'grandchild',
        entry: () => {
          throw new Error('This should not be called.');
        }
      });

      const parent = createMachine({
        id: 'parent',
        context: {},
        exit: assign({
          actorRef: ({ spawn }) => spawn(grandchild)
        })
      });

      const interpreter = interpret(parent).start();
      interpreter.stop();
    });

    it('should execute referenced custom actions correctly when stopping an interpreter', () => {
      let called = false;
      const parent = createMachine(
        {
          id: 'parent',
          context: {},
          exit: 'referencedAction'
        },
        {
          actions: {
            referencedAction: () => {
              called = true;
            }
          }
        }
      );

      const interpreter = interpret(parent).start();
      interpreter.stop();

      expect(called).toBe(true);
    });

    it('should execute builtin actions correctly when stopping an interpreter', () => {
      const machine = createMachine(
        {
          context: {
            executedAssigns: [] as string[]
          },
          exit: [
            'referencedAction',
            assign({
              executedAssigns: ({ context }) => [
                ...context.executedAssigns,
                'inline'
              ]
            })
          ]
        },
        {
          actions: {
            referencedAction: assign({
              executedAssigns: ({ context }) => [
                ...context.executedAssigns,
                'referenced'
              ]
            })
          }
        }
      );

      const interpreter = interpret(machine).start();
      interpreter.stop();

      expect(interpreter.getSnapshot().context.executedAssigns).toEqual([
        'referenced',
        'inline'
      ]);
    });

    it('should clear all scheduled events when the interpreter gets stopped', () => {
      const machine = createMachine({
        on: {
          INITIALIZE_SYNC_SEQUENCE: {
            actions: () => {
              // schedule those 2 events
              service.send({ type: 'SOME_EVENT' });
              service.send({ type: 'SOME_EVENT' });
              // but also immediately stop *while* the `INITIALIZE_SYNC_SEQUENCE` is still being processed
              service.stop();
            }
          },
          SOME_EVENT: {
            actions: () => {
              throw new Error('This should not be called.');
            }
          }
        }
      });

      const service = interpret(machine).start();

      service.send({ type: 'INITIALIZE_SYNC_SEQUENCE' });
    });

    it('should execute exit actions of the settled state of the last initiated microstep', () => {
      const exitActions: string[] = [];
      const machine = createMachine({
        initial: 'foo',
        states: {
          foo: {
            exit: () => {
              exitActions.push('foo action');
            },
            on: {
              INITIALIZE_SYNC_SEQUENCE: {
                target: 'bar',
                actions: [
                  () => {
                    // immediately stop *while* the `INITIALIZE_SYNC_SEQUENCE` is still being processed
                    service.stop();
                  },
                  () => {}
                ]
              }
            }
          },
          bar: {
            exit: () => {
              exitActions.push('bar action');
            }
          }
        }
      });

      const service = interpret(machine).start();

      service.send({ type: 'INITIALIZE_SYNC_SEQUENCE' });

      expect(exitActions).toEqual(['foo action', 'bar action']);
    });

    it('should execute exit actions of the settled state of the last initiated microstep after executing all actions from that microstep', () => {
      const executedActions: string[] = [];
      const machine = createMachine({
        initial: 'foo',
        states: {
          foo: {
            exit: () => {
              executedActions.push('foo exit action');
            },
            on: {
              INITIALIZE_SYNC_SEQUENCE: {
                target: 'bar',
                actions: [
                  () => {
                    // immediately stop *while* the `INITIALIZE_SYNC_SEQUENCE` is still being processed
                    service.stop();
                  },
                  () => {
                    executedActions.push('foo transition action');
                  }
                ]
              }
            }
          },
          bar: {
            exit: () => {
              executedActions.push('bar exit action');
            }
          }
        }
      });

      const service = interpret(machine).start();

      service.send({ type: 'INITIALIZE_SYNC_SEQUENCE' });

      expect(executedActions).toEqual([
        'foo exit action',
        'foo transition action',
        'bar exit action'
      ]);
    });
  });
});

describe('initial actions', () => {
  it('should support initial actions', () => {
    const actual: string[] = [];
    const machine = createMachine({
      initial: {
        target: 'a',
        actions: () => actual.push('initialA')
      },
      states: {
        a: {
          entry: () => actual.push('entryA')
        }
      }
    });
    interpret(machine).start();
    expect(actual).toEqual(['initialA', 'entryA']);
  });

  it('should support initial actions from transition', () => {
    const actual: string[] = [];
    const machine = createMachine({
      initial: 'a',
      states: {
        a: {
          on: {
            NEXT: 'b'
          }
        },
        b: {
          entry: () => actual.push('entryB'),
          initial: {
            target: 'foo',
            actions: () => actual.push('initialFoo')
          },
          states: {
            foo: {
              entry: () => actual.push('entryFoo')
            }
          }
        }
      }
    });

    const actor = interpret(machine).start();

    actor.send({ type: 'NEXT' });

    expect(actual).toEqual(['entryB', 'initialFoo', 'entryFoo']);
  });

  it('should support initial actions from transition with target ID', () => {
    const actual: string[] = [];
    const machine = createMachine({
      initial: 'a',
      states: {
        a: {
          on: { NEXT: 'b' }
        },
        b: {
          entry: () => actual.push('entryC'),
          initial: {
            target: '#bar',
            actions: () => actual.push('initialBar')
          },
          states: {
            bar: {
              id: 'bar',
              entry: () => actual.push('entryBar')
            }
          }
        }
      }
    });

    const actor = interpret(machine).start();

    actor.send({ type: 'NEXT' });

    expect(actual).toEqual(['entryC', 'initialBar', 'entryBar']);
  });
});

describe('actions on invalid transition', () => {
  it('should not recall previous actions', () => {
    const spy = jest.fn();
    const machine = createMachine({
      initial: 'idle',
      states: {
        idle: {
          on: {
            STOP: {
              target: 'stop',
              actions: [spy]
            }
          }
        },
        stop: {}
      }
    });
    const actor = interpret(machine).start();

    actor.send({ type: 'STOP' });
    expect(spy).toHaveBeenCalledTimes(1);

    actor.send({ type: 'INVALID' });
    expect(spy).toHaveBeenCalledTimes(1);
  });
});

describe('actions config', () => {
  type EventType =
    | { type: 'definedAction' }
    | { type: 'updateContext' }
    | { type: 'EVENT' }
    | { type: 'E' };
  interface Context {
    count: number;
  }

  const definedAction = () => {};

  it('should reference actions defined in actions parameter of machine options (entry actions)', () => {
    const spy = jest.fn();
    const machine = createMachine({
      initial: 'a',
      states: {
        a: {
          on: {
            EVENT: 'b'
          }
        },
        b: {
          entry: ['definedAction', { type: 'definedAction' }, 'undefinedAction']
        }
      },
      on: {
        E: '.a'
      }
    }).provide({
      actions: {
        definedAction: spy
      }
    });

    const actor = interpret(machine).start();
    actor.send({ type: 'EVENT' });

    expect(spy).toHaveBeenCalledTimes(2);
  });

  it('should reference actions defined in actions parameter of machine options (initial state)', () => {
    const spy = jest.fn();
    const machine = createMachine(
      {
        entry: ['definedAction', { type: 'definedAction' }, 'undefinedAction']
      },
      {
        actions: {
          definedAction: spy
        }
      }
    );

    interpret(machine).start();

    expect(spy).toHaveBeenCalledTimes(2);
  });

  it('should be able to reference action implementations from action objects', () => {
    const machine = createMachine<Context, EventType>(
      {
        initial: 'a',
        context: {
          count: 0
        },
        states: {
          a: {
            entry: [
              'definedAction',
              { type: 'definedAction' },
              'undefinedAction'
            ],
            on: {
              EVENT: {
                target: 'b',
                actions: [{ type: 'definedAction' }, { type: 'updateContext' }]
              }
            }
          },
          b: {}
        }
      },
      {
        actions: {
          definedAction,
          updateContext: assign({ count: 10 })
        }
      }
    );
    const actorRef = interpret(machine).start();
    actorRef.send({ type: 'EVENT' });
    const snapshot = actorRef.getSnapshot();

    // expect(snapshot.actions).toEqual([
    //   expect.objectContaining({
    //     type: 'definedAction'
    //   }),
    //   expect.objectContaining({
    //     type: 'updateContext'
    //   })
    // ]);
    // TODO: specify which actions other actions came from

    expect(snapshot.context).toEqual({ count: 10 });
  });

  it('should work with anonymous functions (with warning)', () => {
    let entryCalled = false;
    let actionCalled = false;
    let exitCalled = false;

    const anonMachine = createMachine({
      id: 'anon',
      initial: 'active',
      states: {
        active: {
          entry: () => (entryCalled = true),
          exit: () => (exitCalled = true),
          on: {
            EVENT: {
              target: 'inactive',
              actions: [() => (actionCalled = true)]
            }
          }
        },
        inactive: {}
      }
    });

    const actor = interpret(anonMachine).start();

    expect(entryCalled).toBe(true);

    actor.send({ type: 'EVENT' });

    expect(exitCalled).toBe(true);
    expect(actionCalled).toBe(true);
  });
});

describe('action meta', () => {
  it('should provide the original action', () => {
    const spy = jest.fn();

    const testMachine = createMachine(
      {
        id: 'test',
        initial: 'foo',
        states: {
          foo: {
            entry: {
              type: 'entryAction',
              params: {
                value: 'something'
              }
            }
          }
        }
      },
      {
        actions: {
          entryAction: ({ action }) => {
            spy(action);
          }
        }
      }
    );

    interpret(testMachine).start();

    expect(spy).toHaveBeenCalledWith({
      type: 'entryAction',
      params: {
        value: 'something'
      }
    });
  });

  it('should provide the action in its object form even if it was configured as string', () => {
    const spy = jest.fn();

    const testMachine = createMachine(
      {
        id: 'test',
        initial: 'foo',
        states: {
          foo: {
            entry: 'entryAction'
          }
        }
      },
      {
        actions: {
          entryAction: ({ action }) => {
            spy(action);
          }
        }
      }
    );

    interpret(testMachine).start();

    expect(spy).toHaveBeenCalledWith({
      type: 'entryAction'
    });
  });
});

describe('purely defined actions', () => {
<<<<<<< HEAD
  it('should allow for a purely defined dynamic action', () => {
    const spy = jest.fn();
    const machine = createMachine(
      {
        context: {
          items: [{ id: 1 }, { id: 2 }, { id: 3 }]
        },
        entry: pure(({ context }) => {
          return {
            type: 'doSomething',
            params: { length: context.items.length }
          };
        })
      },
      {
        actions: {
          doSomething: ({ action }) => spy(action.params)
=======
  interface Ctx {
    items: Array<{ id: number }>;
  }
  type Events =
    | { type: 'SINGLE'; id: number }
    | { type: 'NONE'; id: number }
    | { type: 'EACH' }
    | { type: 'AS_STRINGS' };

  const dynamicMachine = Machine<Ctx, Events>({
    id: 'dynamic',
    initial: 'idle',
    context: {
      items: [{ id: 1 }, { id: 2 }, { id: 3 }]
    },
    states: {
      idle: {
        on: {
          SINGLE: {
            actions: pure((ctx, e) => {
              if (ctx.items.length > 0) {
                return {
                  type: 'SINGLE_EVENT',
                  length: ctx.items.length,
                  id: e.id
                };
              }
            })
          },
          NONE: {
            actions: pure((ctx, e) => {
              if (ctx.items.length > 5) {
                return {
                  type: 'SINGLE_EVENT',
                  length: ctx.items.length,
                  id: e.id
                };
              }
            })
          },
          EACH: {
            actions: pure((ctx) =>
              ctx.items.map((item: any, index: number) => ({
                type: 'EVENT',
                item,
                index
              }))
            )
          },
          AS_STRINGS: {
            actions: pure(() => ['SOME_ACTION'])
          }
>>>>>>> b2754e52
        }
      }
    );

    interpret(machine).start();

    expect(spy.mock.calls[0][0]).toEqual({ length: 3 });
  });

  it('should allow for purely defined lack of actions', () => {
    const machine = createMachine({
      context: {
        items: [{ id: 1 }, { id: 2 }, { id: 3 }]
      },
      entry: pure(({ context }) => {
        if (context.items.length > 5) {
          return {
            type: 'doSomething',
            params: { length: context.items.length }
          };
        }
      })
    });

    expect(() => interpret(machine).start()).not.toThrow();
  });

  it('should allow for purely defined dynamic actions', () => {
    const spy = jest.fn();
    const machine = createMachine(
      {
        context: {
          items: [{ id: 1 }, { id: 2 }, { id: 3 }]
        },
        entry: pure(({ context }) =>
          context.items.map((item: any, index: number) => ({
            type: 'doSomething',
            params: { item, index }
          }))
        )
      },
      {
        actions: {
          doSomething: ({ action }) => {
            spy(action.params);
          }
        }
      }
    );

    interpret(machine).start();

    expect(spy.mock.calls[0][0]).toEqual({ item: { id: 1 }, index: 0 });
    expect(spy.mock.calls[1][0]).toEqual({ item: { id: 2 }, index: 1 });
    expect(spy.mock.calls[2][0]).toEqual({ item: { id: 3 }, index: 2 });
  });

  it('should allow for purely defined action type strings', () => {
    const spy = jest.fn();
    const machine = createMachine(
      {
        entry: pure(() => ['SOME_ACTION'])
      },
      {
        actions: {
          SOME_ACTION: spy
        }
      }
    );

    interpret(machine).start();

    expect(spy).toBeCalled();
  });

  it('should allow function actions in pure', () => {
    let called = false;
    const machine = createMachine({
      entry: pure(() => [
        () => {
          called = true;
        }
      ])
    });

    interpret(machine).start();

    expect(called).toBeTruthy();
  });
});

describe('forwardTo()', () => {
  it('should forward an event to a service', (done) => {
    const child = createMachine<any, { type: 'EVENT'; value: number }>({
      id: 'child',
      initial: 'active',
      states: {
        active: {
          on: {
            EVENT: {
              actions: sendParent({ type: 'SUCCESS' }),
              guard: ({ event }) => event.value === 42
            }
          }
        }
      }
    });

    const parent = createMachine<
      any,
      { type: 'EVENT'; value: number } | { type: 'SUCCESS' }
    >({
      id: 'parent',
      initial: 'first',
      states: {
        first: {
          invoke: { src: child, id: 'myChild' },
          on: {
            EVENT: {
              actions: forwardTo('myChild')
            },
            SUCCESS: 'last'
          }
        },
        last: {
          type: 'final'
        }
      }
    });

    const service = interpret(parent);
    service.subscribe({ complete: () => done() });
    service.start();

    service.send({ type: 'EVENT', value: 42 });
  });

  it('should forward an event to a service (dynamic)', (done) => {
    const child = createMachine<any, { type: 'EVENT'; value: number }>({
      id: 'child',
      initial: 'active',
      states: {
        active: {
          on: {
            EVENT: {
              actions: sendParent({ type: 'SUCCESS' }),
              guard: ({ event }) => event.value === 42
            }
          }
        }
      }
    });

    const parent = createMachine<
      { child?: ActorRef<any> },
      { type: 'EVENT'; value: number } | { type: 'SUCCESS' }
    >({
      id: 'parent',
      initial: 'first',
      context: {
        child: undefined
      },
      states: {
        first: {
          entry: assign({
            child: ({ spawn }) => spawn(child, { id: 'x' })
          }),
          on: {
            EVENT: {
              actions: forwardTo(({ context }) => context.child!)
            },
            SUCCESS: 'last'
          }
        },
        last: {
          type: 'final'
        }
      }
    });

    const service = interpret(parent);
    service.subscribe({ complete: () => done() });
    service.start();

    service.send({ type: 'EVENT', value: 42 });
  });

  it('should not cause an infinite loop when forwarding to undefined', () => {
    const machine = createMachine({
      on: {
        '*': { guard: () => true, actions: forwardTo(undefined as any) }
      }
    });

    const service = interpret(machine).start();

    expect(() =>
      service.send({ type: 'TEST' })
    ).toThrowErrorMatchingInlineSnapshot(
      `"Attempted to forward event to undefined actor. This risks an infinite loop in the sender."`
    );
  });
});

describe('log()', () => {
  it('should log a string', () => {
    const consoleSpy = jest.fn();
    console.log = consoleSpy;
    const machine = createMachine({
      entry: log('some string', 'string label')
    });
    interpret(machine, { logger: consoleSpy }).start();

    expect(consoleSpy.mock.calls).toMatchInlineSnapshot(`
      [
        [
          "string label",
          "some string",
        ],
      ]
    `);
  });

  it('should log an expression', () => {
    const consoleSpy = jest.fn();
    console.log = consoleSpy;
    const machine = createMachine({
      context: {
        count: 42
      },
      entry: log(({ context }) => `expr ${context.count}`, 'expr label')
    });
    interpret(machine, { logger: consoleSpy }).start();

    expect(consoleSpy.mock.calls).toMatchInlineSnapshot(`
      [
        [
          "expr label",
          "expr 42",
        ],
      ]
    `);
  });
});

describe('choose', () => {
  it('should execute a single conditional action', () => {
    interface Ctx {
      answer?: number;
    }

    const machine = createMachine<Ctx>({
      context: {},
      initial: 'foo',
      states: {
        foo: {
          entry: choose([
            { guard: () => true, actions: assign<Ctx>({ answer: 42 }) }
          ])
        }
      }
    });

    const service = interpret(machine).start();

    expect(service.getSnapshot().context).toEqual({ answer: 42 });
  });

  it('should execute a multiple conditional actions', () => {
    let executed = false;

    interface Ctx {
      answer?: number;
    }

    const machine = createMachine<Ctx>({
      context: {},
      initial: 'foo',
      states: {
        foo: {
          entry: choose([
            {
              guard: () => true,
              actions: [() => (executed = true), assign<Ctx>({ answer: 42 })]
            }
          ])
        }
      }
    });

    const service = interpret(machine).start();

    expect(service.getSnapshot().context).toEqual({ answer: 42 });
    expect(executed).toBeTruthy();
  });

  it('should only execute matched actions', () => {
    interface Ctx {
      answer?: number;
      shouldNotAppear?: boolean;
    }

    const machine = createMachine<Ctx>({
      context: {},
      initial: 'foo',
      states: {
        foo: {
          entry: choose([
            {
              guard: () => false,
              actions: assign<Ctx>({ shouldNotAppear: true })
            },
            { guard: () => true, actions: assign<Ctx>({ answer: 42 }) }
          ])
        }
      }
    });

    const service = interpret(machine).start();

    expect(service.getSnapshot().context).toEqual({ answer: 42 });
  });

  it('should allow for fallback unguarded actions', () => {
    interface Ctx {
      answer?: number;
      shouldNotAppear?: boolean;
    }

    const machine = createMachine<Ctx>({
      context: {},
      initial: 'foo',
      states: {
        foo: {
          entry: choose([
            {
              guard: () => false,
              actions: assign<Ctx>({ shouldNotAppear: true })
            },
            { actions: assign<Ctx>({ answer: 42 }) }
          ])
        }
      }
    });

    const service = interpret(machine).start();

    expect(service.getSnapshot().context).toEqual({ answer: 42 });
  });

  it('should allow for nested conditional actions', () => {
    interface Ctx {
      firstLevel: boolean;
      secondLevel: boolean;
      thirdLevel: boolean;
    }

    const machine = createMachine<Ctx>({
      context: {
        firstLevel: false,
        secondLevel: false,
        thirdLevel: false
      },
      initial: 'foo',
      states: {
        foo: {
          entry: choose([
            {
              guard: () => true,
              actions: [
                assign<Ctx>({ firstLevel: true }),
                choose([
                  {
                    guard: () => true,
                    actions: [
                      assign<Ctx>({ secondLevel: true }),
                      choose([
                        {
                          guard: () => true,
                          actions: [assign<Ctx>({ thirdLevel: true })]
                        }
                      ])
                    ]
                  }
                ])
              ]
            }
          ])
        }
      }
    });

    const service = interpret(machine).start();

    expect(service.getSnapshot().context).toEqual({
      firstLevel: true,
      secondLevel: true,
      thirdLevel: true
    });
  });

  it('should provide context to a condition expression', () => {
    interface Ctx {
      counter: number;
      answer?: number;
    }
    const machine = createMachine<Ctx>({
      context: {
        counter: 101
      },
      initial: 'foo',
      states: {
        foo: {
          entry: choose([
            {
              guard: ({ context }) => context.counter > 100,
              actions: assign<Ctx>({ answer: 42 })
            }
          ])
        }
      }
    });

    const service = interpret(machine).start();

    expect(service.getSnapshot().context).toEqual({ counter: 101, answer: 42 });
  });

  it('should provide event to a condition expression', () => {
    interface Ctx {
      answer?: number;
    }
    interface Events {
      type: 'NEXT';
      counter: number;
    }

    const machine = createMachine<Ctx, Events>({
      context: {},
      initial: 'foo',
      states: {
        foo: {
          on: {
            NEXT: {
              target: 'bar',
              actions: choose([
                {
                  guard: ({ event }) => event.counter > 100,
                  actions: assign({ answer: 42 })
                }
              ])
            }
          }
        },
        bar: {}
      }
    });

    const service = interpret(machine).start();
    service.send({ type: 'NEXT', counter: 101 });
    expect(service.getSnapshot().context).toEqual({ answer: 42 });
  });

  it('should provide stateGuard.state to a condition expression', () => {
    type Ctx = { counter: number; answer?: number };
    const machine = createMachine<Ctx>({
      context: {
        counter: 101
      },
      type: 'parallel',
      states: {
        foo: {
          initial: 'waiting',
          states: {
            waiting: {
              on: {
                GIVE_ANSWER: 'answering'
              }
            },
            answering: {
              entry: choose([
                {
                  guard: ({ state }) => state.matches('bar'),
                  actions: assign({ answer: 42 })
                }
              ])
            }
          }
        },
        bar: {}
      }
    });

    const service = interpret(machine).start();
    service.send({ type: 'GIVE_ANSWER' });

    expect(service.getSnapshot().context).toEqual({ counter: 101, answer: 42 });
  });

  it('should be able to use actions and guards defined in options', () => {
    interface Ctx {
      answer?: number;
    }

    const machine = createMachine<Ctx>(
      {
        context: {},
        initial: 'foo',
        states: {
          foo: {
            entry: choose([{ guard: 'worstGuard', actions: 'revealAnswer' }])
          }
        }
      },
      {
        guards: {
          worstGuard: () => true
        },
        actions: {
          revealAnswer: assign<Ctx>({ answer: 42 })
        }
      }
    );

    const service = interpret(machine).start();

    expect(service.getSnapshot().context).toEqual({ answer: 42 });
  });

  it('should be able to use choose actions from within options', () => {
    interface Ctx {
      answer?: number;
    }

    const machine = createMachine<Ctx>(
      {
        context: {},
        initial: 'foo',
        states: {
          foo: {
            entry: 'conditionallyRevealAnswer'
          }
        }
      },
      {
        guards: {
          worstGuard: () => true
        },
        actions: {
          revealAnswer: assign<Ctx>({ answer: 42 }),
          conditionallyRevealAnswer: choose([
            { guard: 'worstGuard', actions: 'revealAnswer' }
          ])
        }
      }
    );

    const service = interpret(machine).start();

    expect(service.getSnapshot().context).toEqual({ answer: 42 });
  });
});

describe('sendParent', () => {
  // https://github.com/statelyai/xstate/issues/711
  it('TS: should compile for any event', () => {
    interface ChildContext {}
    interface ChildEvent {
      type: 'CHILD';
    }

    const child = createMachine<ChildContext, ChildEvent>({
      id: 'child',
      initial: 'start',
      states: {
        start: {
          // This should not be a TypeScript error
          entry: [sendParent({ type: 'PARENT' })]
        }
      }
    });

    expect(child).toBeTruthy();
  });
});

describe('sendTo', () => {
  it('should be able to send an event to an actor', (done) => {
    const childMachine = createMachine<any, { type: 'EVENT' }>({
      initial: 'waiting',
      states: {
        waiting: {
          on: {
            EVENT: {
              actions: () => done()
            }
          }
        }
      }
    });

    const parentMachine = createMachine({
      context: ({ spawn }) =>
        ({
          child: spawn(childMachine)
        } as { child: ActorRefFrom<typeof childMachine> }),
      entry: sendTo(({ context }) => context.child, { type: 'EVENT' })
    });

    interpret(parentMachine).start();
  });

  it('should be able to send an event from expression to an actor', (done) => {
    const childMachine = createMachine<any, { type: 'EVENT'; count: number }>({
      initial: 'waiting',
      states: {
        waiting: {
          on: {
            EVENT: {
              actions: () => done()
            }
          }
        }
      }
    });

    const parentMachine = createMachine({
      context: ({ spawn }) => {
        return {
          child: spawn(childMachine, { id: 'child' }),
          count: 42
        };
      },
      entry: sendTo(
        ({ context }) => context.child,
        ({ context }) => ({ type: 'EVENT', count: context.count })
      )
    });

    interpret(parentMachine).start();
  });

  it('should report a type error for an invalid event', () => {
    const childMachine = createMachine<any, { type: 'EVENT' }>({
      initial: 'waiting',
      states: {
        waiting: {
          on: {
            EVENT: {}
          }
        }
      }
    });

    createMachine<{
      child: ActorRefFrom<typeof childMachine>;
    }>({
      context: ({ spawn }) => ({
        child: spawn(childMachine)
      }),
      entry: sendTo(({ context }) => context.child, {
        // @ts-expect-error
        type: 'UNKNOWN'
      })
    });
  });

  it('should be able to send an event to a named actor', (done) => {
    const childMachine = createMachine<any, { type: 'EVENT' }>({
      initial: 'waiting',
      states: {
        waiting: {
          on: {
            EVENT: {
              actions: () => done()
            }
          }
        }
      }
    });

    const parentMachine = createMachine<{
      child: ActorRefFrom<typeof childMachine>;
    }>({
      context: ({ spawn }) => ({
        child: spawn(childMachine, { id: 'child' })
      }),
      // No type-safety for the event yet
      entry: sendTo('child', { type: 'EVENT' })
    });

    interpret(parentMachine).start();
  });

  it('should be able to send an event directly to an ActorRef', (done) => {
    const childMachine = createMachine<any, { type: 'EVENT' }>({
      initial: 'waiting',
      states: {
        waiting: {
          on: {
            EVENT: {
              actions: () => done()
            }
          }
        }
      }
    });

    const parentMachine = createMachine<{
      child: ActorRefFrom<typeof childMachine>;
    }>({
      context: ({ spawn }) => ({
        child: spawn(childMachine)
      }),
      entry: pure(({ context }) => {
        return [sendTo(context.child, { type: 'EVENT' })];
      })
    });

    interpret(parentMachine).start();
  });

  it('should be able to read from event', () => {
    expect.assertions(1);
    const machine = createMachine({
      types: {
        events: {} as {
          type: 'EVENT';
          value: string;
        }
      },
      initial: 'a',
      context: ({ spawn }) => ({
        foo: spawn(
          fromCallback((_, receive) => {
            receive((event) => {
              expect(event).toEqual({ type: 'EVENT' });
            });
          })
        )
      }),
      states: {
        a: {
          on: {
            EVENT: {
              actions: sendTo(({ context, event }) => context[event.value], {
                type: 'EVENT'
              })
            }
          }
        }
      }
    });

    const service = interpret(machine).start();

    service.send({ type: 'EVENT', value: 'foo' });
  });

  it('should throw if given a string', () => {
    const machine = createMachine({
      invoke: {
        id: 'child',
        src: fromCallback(() => {})
      },
      entry: sendTo('child', 'a string')
    });

    expect(() => {
      interpret(machine).start();
    }).toThrowErrorMatchingInlineSnapshot(
      `"Only event objects may be used with sendTo; use sendTo({ type: "a string" }) instead"`
    );
  });
});

describe('raise', () => {
  it('should be able to send a delayed event to itself', (done) => {
    const machine = createMachine({
      initial: 'a',
      states: {
        a: {
          entry: raise(
            { type: 'EVENT' },
            {
              delay: 1
            }
          ),
          on: {
            TO_B: 'b'
          }
        },
        b: {
          on: {
            EVENT: 'c'
          }
        },
        c: {
          type: 'final'
        }
      }
    });

    const service = interpret(machine).start();

    service.subscribe({ complete: () => done() });

    // Ensures that the delayed self-event is sent when in the `b` state
    service.send({ type: 'TO_B' });
  });

  it('should be able to send a delayed event to itself with delay = 0', (done) => {
    const machine = createMachine({
      initial: 'a',
      states: {
        a: {
          entry: raise(
            { type: 'EVENT' },
            {
              delay: 0
            }
          ),
          on: {
            EVENT: 'b'
          }
        },
        b: {}
      }
    });

    const service = interpret(machine).start();

    // The state should not be changed yet; `delay: 0` is equivalent to `setTimeout(..., 0)`
    expect(service.getSnapshot().value).toEqual('a');

    setTimeout(() => {
      // The state should be changed now
      expect(service.getSnapshot().value).toEqual('b');
      done();
    });
  });

  it('should be able to raise an event and respond to it in the same state', () => {
    const machine = createMachine({
      initial: 'a',
      states: {
        a: {
          entry: raise({ type: 'TO_B' }),
          on: {
            TO_B: 'b'
          }
        },
        b: {
          type: 'final'
        }
      }
    });

    const service = interpret(machine).start();

    expect(service.getSnapshot().value).toEqual('b');
  });

  it('should be able to raise a delayed event and respond to it in the same state', (done) => {
    const machine = createMachine({
      initial: 'a',
      states: {
        a: {
          entry: raise(
            { type: 'TO_B' },
            {
              delay: 100
            }
          ),
          on: {
            TO_B: 'b'
          }
        },
        b: {
          type: 'final'
        }
      }
    });

    const service = interpret(machine).start();

    service.subscribe({ complete: () => done() });

    setTimeout(() => {
      // didn't transition yet
      expect(service.getSnapshot().value).toEqual('a');
    }, 50);
  });

  it('should accept event expression', () => {
    const machine = createMachine({
      initial: 'a',
      states: {
        a: {
          on: {
            NEXT: {
              actions: raise(() => ({ type: 'RAISED' }))
            },
            RAISED: 'b'
          }
        },
        b: {}
      }
    });

    const actor = interpret(machine).start();

    actor.send({ type: 'NEXT' });

    expect(actor.getSnapshot().value).toBe('b');
  });

  it('should be possible to access context in the event expression', () => {
    type MachineEvent =
      | {
          type: 'RAISED';
        }
      | {
          type: 'NEXT';
        };
    interface MachineContext {
      eventType: MachineEvent['type'];
    }
    const machine = createMachine<MachineContext, MachineEvent>({
      initial: 'a',
      context: {
        eventType: 'RAISED'
      },
      states: {
        a: {
          on: {
            NEXT: {
              actions: raise(({ context }) => ({
                type: context.eventType
              }))
            },
            RAISED: 'b'
          }
        },
        b: {}
      }
    });

    const actor = interpret(machine).start();

    actor.send({ type: 'NEXT' });

    expect(actor.getSnapshot().value).toBe('b');
  });

  it('should be possible to cancel a raised delayed event', () => {
    const machine = createMachine({
      initial: 'a',
      states: {
        a: {
          on: {
            NEXT: {
              actions: raise({ type: 'RAISED' }, { delay: 1, id: 'myId' })
            },
            RAISED: 'b',
            CANCEL: {
              actions: cancel('myId')
            }
          }
        },
        b: {}
      }
    });

    const actor = interpret(machine).start();

    actor.send({ type: 'CANCEL' });

    setTimeout(() => {
      expect(actor.getSnapshot().value).toBe('a');
    }, 10);
  });

  it('should throw if given a string', () => {
    const machine = createMachine({
      entry: raise(
        // @ts-ignore
        'a string'
      )
    });

    expect(() => {
      interpret(machine).start();
    }).toThrowErrorMatchingInlineSnapshot(
      `"Only event objects may be used with raise; use raise({ type: "a string" }) instead"`
    );
  });
});

it('should call transition actions in document order for same-level parallel regions', () => {
  const actual: string[] = [];

  const machine = createMachine({
    type: 'parallel',
    states: {
      a: {
        on: {
          FOO: {
            actions: () => actual.push('a')
          }
        }
      },
      b: {
        on: {
          FOO: {
            actions: () => actual.push('b')
          }
        }
      }
    }
  });
  const service = interpret(machine).start();
  service.send({ type: 'FOO' });

  expect(actual).toEqual(['a', 'b']);
});

it('should call transition actions in document order for states at different levels of parallel regions', () => {
  const actual: string[] = [];

  const machine = createMachine({
    type: 'parallel',
    states: {
      a: {
        initial: 'a1',
        states: {
          a1: {
            on: {
              FOO: {
                actions: () => actual.push('a1')
              }
            }
          }
        }
      },
      b: {
        on: {
          FOO: {
            actions: () => actual.push('b')
          }
        }
      }
    }
  });
  const service = interpret(machine).start();
  service.send({ type: 'FOO' });

  expect(actual).toEqual(['a1', 'b']);
});

describe('assign action order', () => {
  it('should preserve action order', () => {
    const captured: number[] = [];

    const machine = createMachine<{ count: number }>({
      context: { count: 0 },
      entry: [
        ({ context }) => captured.push(context.count), // 0
        assign({ count: ({ context }) => context.count + 1 }),
        ({ context }) => captured.push(context.count), // 1
        assign({ count: ({ context }) => context.count + 1 }),
        ({ context }) => captured.push(context.count) // 2
      ]
    });

    interpret(machine).start();

    expect(captured).toEqual([0, 1, 2]);
  });

  it('should deeply preserve action order', () => {
    const captured: number[] = [];

    interface CountCtx {
      count: number;
    }

    const machine = createMachine<CountCtx>(
      {
        context: { count: 0 },
        entry: [
          ({ context }) => captured.push(context.count), // 0
          pure(() => {
            return [
              assign<CountCtx>({ count: ({ context }) => context.count + 1 }),
              { type: 'capture' }, // 1
              assign<CountCtx>({ count: ({ context }) => context.count + 1 })
            ];
          }),
          ({ context }) => captured.push(context.count) // 2
        ]
      },
      {
        actions: {
          capture: ({ context }) => captured.push(context.count)
        }
      }
    );

    interpret(machine).start();

    expect(captured).toEqual([0, 1, 2]);
  });

  it('should capture correct context values on subsequent transitions', () => {
    let captured: number[] = [];

    const machine = createMachine<{ counter: number }>({
      context: {
        counter: 0
      },
      on: {
        EV: {
          actions: [
            assign({ counter: ({ context }) => context.counter + 1 }),
            ({ context }) => captured.push(context.counter)
          ]
        }
      }
    });

    const service = interpret(machine).start();

    service.send({ type: 'EV' });
    service.send({ type: 'EV' });

    expect(captured).toEqual([1, 2]);
  });
});

describe('types', () => {
  it('assign actions should be inferred correctly', () => {
    createMachine<
      { count: number; text: string },
      { type: 'inc'; value: number } | { type: 'say'; value: string }
    >({
      context: {
        count: 0,
        text: 'hello'
      },
      entry: [
        assign({ count: 31 }),
        // @ts-expect-error
        assign({ count: 'string' }),

        assign({ count: () => 31 }),
        // @ts-expect-error
        assign({ count: () => 'string' }),

        assign({ count: ({ context }) => context.count + 31 }),
        // @ts-expect-error
        assign({ count: ({ context }) => context.text + 31 }),

        assign(() => ({ count: 31 })),
        // @ts-expect-error
        assign(() => ({ count: 'string' })),

        assign(({ context }) => ({ count: context.count + 31 })),
        // @ts-expect-error
        assign(({ context }) => ({ count: context.text + 31 }))
      ],
      on: {
        say: {
          actions: [
            assign({ text: ({ event }) => event.value }),
            // @ts-expect-error
            assign({ count: ({ event }) => event.value }),

            assign(({ event }) => ({ text: event.value })),
            // @ts-expect-error
            assign(({ event }) => ({ count: event.value }))
          ]
        }
      }
    });
  });

  it('choose actions should be inferred correctly', () => {
    createMachine<
      { count: number; text: string },
      { type: 'inc'; value: number } | { type: 'say'; value: string }
    >({
      context: {
        count: 0,
        text: 'hello'
      },
      entry: [
        choose([{ actions: assign({ count: 31 }) }]),
        // @ts-expect-error
        choose([{ actions: assign({ count: 'string' }) }]),

        choose([{ actions: assign({ count: () => 31 }) }]),
        // @ts-expect-error
        choose([{ actions: assign({ count: () => 'string' }) }]),

        choose([
          { actions: assign({ count: ({ context }) => context.count + 31 }) }
        ]),
        choose([
          // @ts-expect-error
          { actions: assign({ count: ({ context }) => context.text + 31 }) }
        ]),

        choose([{ actions: assign(() => ({ count: 31 })) }]),
        // @ts-expect-error
        choose([{ actions: assign(() => ({ count: 'string' })) }]),

        choose([
          { actions: assign(({ context }) => ({ count: context.count + 31 })) }
        ]),
        choose([
          // @ts-expect-error
          { actions: assign(({ context }) => ({ count: context.text + 31 })) }
        ])
      ],
      on: {
        say: {
          actions: [
            choose([{ actions: assign({ text: ({ event }) => event.value }) }]),
            choose([
              // @ts-expect-error
              { actions: assign({ count: ({ event }) => event.value }) }
            ]),

            choose([
              { actions: assign(({ event }) => ({ text: event.value })) }
            ]),
            choose([
              // @ts-expect-error
              { actions: assign(({ event }) => ({ count: event.value })) }
            ])
          ]
        }
      }
    });
  });
});

describe('action meta', () => {
  it.todo(
    'base action objects should have meta.action as the same base action object'
  );

  it('should provide self', () => {
    expect.assertions(1);

    const machine = createMachine({
      entry: ({ self }) => {
        expect(self.send).toBeDefined();
      }
    });

    interpret(machine).start();
  });
});

it('should call an inline action responding to an initial raise with the raised event', () => {
  const spy = jest.fn();

  const machine = createMachine({
    entry: raise({ type: 'HELLO' }),
    on: {
      HELLO: {
        actions: ({ event }) => {
          spy(event);
        }
      }
    }
  });

  interpret(machine).start();

  expect(spy).toHaveBeenCalledWith({ type: 'HELLO' });
});

it('should call a referenced action responding to an initial raise with the raised event', () => {
  const spy = jest.fn();

  const machine = createMachine(
    {
      entry: raise({ type: 'HELLO' }),
      on: {
        HELLO: {
          actions: 'foo'
        }
      }
    },
    {
      actions: {
        foo: ({ event }) => {
          spy(event);
        }
      }
    }
  );

  interpret(machine).start();

  expect(spy).toHaveBeenCalledWith({ type: 'HELLO' });
});

it('should call an inline action responding to an initial raise with updated (non-initial) context', () => {
  const spy = jest.fn();

  const machine = createMachine({
    context: { count: 0 },
    entry: [assign({ count: 42 }), raise({ type: 'HELLO' })],
    on: {
      HELLO: {
        actions: ({ context }) => {
          spy(context);
        }
      }
    }
  });

  interpret(machine).start();

  expect(spy).toHaveBeenCalledWith({ count: 42 });
});

it('should call a referenced action responding to an initial raise with updated (non-initial) context', () => {
  const spy = jest.fn();

  const machine = createMachine(
    {
      context: { count: 0 },
      entry: [assign({ count: 42 }), raise({ type: 'HELLO' })],
      on: {
        HELLO: {
          actions: 'foo'
        }
      }
    },
    {
      actions: {
        foo: ({ context }) => {
          spy(context);
        }
      }
    }
  );

  interpret(machine).start();

  expect(spy).toHaveBeenCalledWith({ count: 42 });
});<|MERGE_RESOLUTION|>--- conflicted
+++ resolved
@@ -1,26 +1,12 @@
 import { ActorRef } from '../src/index.ts';
 import {
-<<<<<<< HEAD
   cancel,
   choose,
   log,
-=======
-  Machine,
-  createMachine,
-  assign,
-  forwardTo,
-  interpret,
-  spawn,
-  ActorRefFrom,
-  AnyStateMachine,
-  StateNode,
-  actions,
->>>>>>> b2754e52
   pure,
   raise,
   sendParent,
   sendTo,
-<<<<<<< HEAD
   stop
 } from '../src/actions.ts';
 import {
@@ -32,12 +18,6 @@
 } from '../src/index.ts';
 import { fromCallback } from '../src/actors/callback.ts';
 import { trackEntries } from './utils.ts';
-=======
-  stop,
-  send,
-  raise
-} from '../src/index';
->>>>>>> b2754e52
 
 const originalConsoleLog = console.log;
 
@@ -2371,7 +2351,6 @@
 });
 
 describe('purely defined actions', () => {
-<<<<<<< HEAD
   it('should allow for a purely defined dynamic action', () => {
     const spy = jest.fn();
     const machine = createMachine(
@@ -2389,60 +2368,6 @@
       {
         actions: {
           doSomething: ({ action }) => spy(action.params)
-=======
-  interface Ctx {
-    items: Array<{ id: number }>;
-  }
-  type Events =
-    | { type: 'SINGLE'; id: number }
-    | { type: 'NONE'; id: number }
-    | { type: 'EACH' }
-    | { type: 'AS_STRINGS' };
-
-  const dynamicMachine = Machine<Ctx, Events>({
-    id: 'dynamic',
-    initial: 'idle',
-    context: {
-      items: [{ id: 1 }, { id: 2 }, { id: 3 }]
-    },
-    states: {
-      idle: {
-        on: {
-          SINGLE: {
-            actions: pure((ctx, e) => {
-              if (ctx.items.length > 0) {
-                return {
-                  type: 'SINGLE_EVENT',
-                  length: ctx.items.length,
-                  id: e.id
-                };
-              }
-            })
-          },
-          NONE: {
-            actions: pure((ctx, e) => {
-              if (ctx.items.length > 5) {
-                return {
-                  type: 'SINGLE_EVENT',
-                  length: ctx.items.length,
-                  id: e.id
-                };
-              }
-            })
-          },
-          EACH: {
-            actions: pure((ctx) =>
-              ctx.items.map((item: any, index: number) => ({
-                type: 'EVENT',
-                item,
-                index
-              }))
-            )
-          },
-          AS_STRINGS: {
-            actions: pure(() => ['SOME_ACTION'])
-          }
->>>>>>> b2754e52
         }
       }
     );
