--- conflicted
+++ resolved
@@ -1879,7 +1879,6 @@
       count: number;
     }
 
-<<<<<<< HEAD
     const machine = createMachine<CountCtx>(
       {
         context: { count: 0 },
@@ -1901,23 +1900,6 @@
         }
       }
     );
-=======
-    const machine = createMachine<CountCtx>({
-      context: { count: 0 },
-      entry: [
-        (ctx) => captured.push(ctx.count), // 0
-        pure(() => {
-          return [
-            assign<CountCtx>({ count: (ctx) => ctx.count + 1 }),
-            { type: 'capture', exec: (ctx: any) => captured.push(ctx.count) }, // 1
-            assign<CountCtx>({ count: (ctx) => ctx.count + 1 })
-          ];
-        }),
-        (ctx) => captured.push(ctx.count) // 2
-      ],
-      preserveActionOrder: true
-    });
->>>>>>> e58857fb
 
     interpret(machine).start();
 
