--- conflicted
+++ resolved
@@ -214,13 +214,9 @@
         context: { foo: { prop: 'bar' } }
       });
       const copiedMachine = machine.provide({
-<<<<<<< HEAD
         context: () => ({
           foo: { prop: 'baz' }
         })
-=======
-        context: () => ({ foo: { prop: 'baz' } })
->>>>>>> 2e6304f0
       });
       expect(copiedMachine.initialState.context).toEqual({
         foo: { prop: 'baz' }
@@ -233,13 +229,9 @@
       });
 
       const copiedMachine = machine.provide({
-<<<<<<< HEAD
         context: () => ({
           foo: { prop: 'baz' }
         })
-=======
-        context: () => ({ foo: { prop: 'baz' } })
->>>>>>> 2e6304f0
       });
 
       const a = interpret(copiedMachine).start();
@@ -252,13 +244,6 @@
   describe('machine.withContext', () => {
     it('should partially override context', () => {
       const fooBarMachine = createMachine({
-<<<<<<< HEAD
-        initial: 'active',
-        context: {
-          foo: 1,
-          bar: 2
-        },
-=======
         initial: 'active',
         context: {
           foo: 1,
@@ -282,42 +267,15 @@
     it('should override undefined context', () => {
       const fooBarMachine = createMachine({
         initial: 'active',
->>>>>>> 2e6304f0
         states: {
           active: {}
         }
       });
-<<<<<<< HEAD
 
       const changedBarMachine = fooBarMachine.withContext({
         bar: 42
       });
 
-      expect(changedBarMachine.initialState.context).toEqual({
-        foo: 1,
-        bar: 42
-      });
-    });
-
-    it('should override undefined context', () => {
-      const fooBarMachine = createMachine({
-        initial: 'active',
-        states: {
-          active: {}
-        }
-      });
-
-      const changedBarMachine = fooBarMachine.withContext({
-        bar: 42
-      });
-
-=======
-
-      const changedBarMachine = fooBarMachine.withContext({
-        bar: 42
-      });
-
->>>>>>> 2e6304f0
       expect(changedBarMachine.initialState.context).toEqual({ bar: 42 });
     });
   });
