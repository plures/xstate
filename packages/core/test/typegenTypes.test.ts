--- conflicted
+++ resolved
@@ -968,7 +968,6 @@
     );
   });
 
-<<<<<<< HEAD
   it('It should tighten service types when using model.createMachine', () => {
     interface TypesMeta extends TypegenMeta {
       eventsCausingActions: {
@@ -1010,7 +1009,11 @@
         services: {
           // @ts-expect-error
           myService: () => Promise.resolve('')
-=======
+        }
+      }
+    );
+  });
+
   it("should not provide a loose type for `onReceive`'s argument as a default", () => {
     interface TypesMeta extends TypegenMeta {
       eventsCausingServices: {
@@ -1060,7 +1063,6 @@
             // @ts-expect-error
             onReceive((_event: { type: number }) => {});
           }
->>>>>>> 3c5981dc
         }
       }
     );
