import { interpret, State, createMachine } from '../src';
import { and, not, or } from '../src/guards';

describe('guard conditions', () => {
  interface LightMachineCtx {
    elapsed: number;
  }
  type LightMachineEvents =
    | { type: 'TIMER'; elapsed: number }
    | {
        type: 'EMERGENCY';
        isEmergency?: boolean;
      }
    | { type: 'TIMER_COND_OBJ' }
    | { type: 'BAD_COND' };

  const lightMachine = createMachine<LightMachineCtx, LightMachineEvents>(
    {
      key: 'light',
      initial: 'green',
      states: {
        green: {
          on: {
            TIMER: [
              {
                target: 'green',
                guard: ({ elapsed }) => elapsed < 100
              },
              {
                target: 'yellow',
                guard: ({ elapsed }) => elapsed >= 100 && elapsed < 200
              }
            ],
            EMERGENCY: {
              target: 'red',
              guard: (_, event) => !!event.isEmergency
            }
          }
        },
        yellow: {
          on: {
            TIMER: {
              target: 'red',
              guard: 'minTimeElapsed'
            },
            TIMER_COND_OBJ: {
              target: 'red',
              guard: {
                type: 'minTimeElapsed'
              }
            }
          }
        },
        red: {
          on: {
            BAD_COND: {
              target: 'red',
              guard: 'doesNotExist'
            }
          }
        }
      }
    },
    {
      guards: {
        minTimeElapsed: ({ elapsed }) => elapsed >= 100 && elapsed < 200
      }
    }
  );

  it('should transition only if condition is met', () => {
    expect(
      lightMachine.transition(
        State.from('green', {
          elapsed: 50
        }),
        'TIMER'
      ).value
    ).toEqual('green');

    expect(
      lightMachine.transition(
        State.from('green', {
          elapsed: 120
        }),
        'TIMER'
      ).value
    ).toEqual('yellow');
  });

  it('should transition if condition based on event is met', () => {
    expect(
      lightMachine.transition('green', {
        type: 'EMERGENCY',
        isEmergency: true
      }).value
    ).toEqual('red');
  });

  it('should not transition if condition based on event is not met', () => {
    expect(
      lightMachine.transition('green', {
        type: 'EMERGENCY'
      }).value
    ).toEqual('green');
  });

  it('should not transition if no condition is met', () => {
    const nextState = lightMachine.transition(
      lightMachine.resolveState(
        State.from('green', {
          elapsed: 9000
        })
      ),
      'TIMER'
    );
    expect(nextState.value).toEqual('green');
    expect(nextState.actions).toEqual([]);
  });

  it('should work with defined string transitions', () => {
    const nextState = lightMachine.transition(
      lightMachine.resolveState(
        State.from('yellow', {
          elapsed: 150
        })
      ),
      'TIMER'
    );
    expect(nextState.value).toEqual('red');
  });

  it('should work with guard objects', () => {
    const nextState = lightMachine.transition(
      lightMachine.resolveState(
        State.from('yellow', {
          elapsed: 150
        })
      ),
      'TIMER_COND_OBJ'
    );
    expect(nextState.value).toEqual('red');
  });

  it('should work with defined string transitions (condition not met)', () => {
    const nextState = lightMachine.transition(
      lightMachine.resolveState(
        State.from('yellow', {
          elapsed: 10
        })
      ),
      'TIMER'
    );
    expect(nextState.value).toEqual('yellow');
  });

  it('should throw if string transition is not defined', () => {
    expect(() => lightMachine.transition('red', 'BAD_COND')).toThrow();
  });
});

describe('guard conditions', () => {
  const machine = createMachine({
    key: 'microsteps',
    type: 'parallel',
    states: {
      A: {
        initial: 'A0',
        states: {
          A0: {
            on: {
              A: 'A1'
            }
          },
          A1: {
            on: {
              A: 'A2'
            }
          },
          A2: {
            on: {
              A: 'A3'
            }
          },
          A3: {
            always: 'A4'
          },
          A4: {
            always: 'A5'
          },
          A5: {}
        }
      },
      B: {
        initial: 'B0',
        states: {
          B0: {
            always: [
              {
                target: 'B4',
                guard: (_state, _event, { state: s }) => s.matches('A.A4')
              }
            ],
            on: {
              T1: [
                {
                  target: 'B1',
<<<<<<< HEAD
                  guard: (_state, _event, { state: s }) => s.matches('A.A1')
=======
                  cond: (_state: any, _event: any, { state: s }: any) =>
                    s.matches('A.A1')
>>>>>>> e58857fb
                }
              ],
              T2: [
                {
                  target: 'B2',
<<<<<<< HEAD
                  guard: (_state, _event, { state: s }) => s.matches('A.A2')
=======
                  cond: (_state: any, _event: any, { state: s }: any) =>
                    s.matches('A.A2')
>>>>>>> e58857fb
                }
              ],
              T3: [
                {
                  target: 'B3',
<<<<<<< HEAD
                  guard: (_state, _event, { state: s }) => s.matches('A.A3')
=======
                  cond: (_state: any, _event: any, { state: s }: any) =>
                    s.matches('A.A3')
>>>>>>> e58857fb
                }
              ]
            }
          },
          B1: {},
          B2: {},
          B3: {},
          B4: {}
        }
      }
    }
  });

  it('should guard against transition', () => {
    expect(machine.transition({ A: 'A2', B: 'B0' }, 'T1').value).toEqual({
      A: 'A2',
      B: 'B0'
    });
  });

  it('should allow a matching transition', () => {
    expect(machine.transition({ A: 'A2', B: 'B0' }, 'T2').value).toEqual({
      A: 'A2',
      B: 'B2'
    });
  });

  it('should check guards with interim states', () => {
    expect(machine.transition({ A: 'A2', B: 'B0' }, 'A').value).toEqual({
      A: 'A5',
      B: 'B4'
    });
  });
});

describe('custom guards', () => {
  interface Ctx {
    count: number;
  }
  interface Events {
    type: 'EVENT';
    value: number;
  }
  const machine = createMachine<Ctx, Events>(
    {
      id: 'custom',
      initial: 'inactive',
      context: {
        count: 0
      },
      states: {
        inactive: {
          on: {
            EVENT: {
              target: 'active',
              guard: {
                type: 'custom',
                params: { prop: 'count', op: 'greaterThan', compare: 3 }
              }
            }
          }
        },
        active: {}
      }
    },
    {
      guards: {
        custom: (ctx, e: Extract<Events, { type: 'EVENT' }>, meta) => {
          const { prop, compare, op } = meta.guard.params;
          if (op === 'greaterThan') {
            return ctx[prop as keyof typeof ctx] + e.value > compare;
          }

          return false;
        }
      }
    }
  );

  it('should evaluate custom guards', () => {
    const passState = machine.transition(machine.initialState, {
      type: 'EVENT',
      value: 4
    });

    expect(passState.value).toEqual('active');

    const failState = machine.transition(machine.initialState, {
      type: 'EVENT',
      value: 3
    });

    expect(failState.value).toEqual('inactive');
  });
});

describe('referencing guards', () => {
  const stringGuardFn = () => true;
  const guardsMachine = createMachine(
    {
      id: 'guards',
      initial: 'active',
      states: {
        active: {
          on: {
            EVENT: [
              { guard: 'string' },
              {
                guard: function guardFn() {
                  return true;
                }
              },
              {
                guard: {
                  type: 'object',
                  params: { foo: 'bar' }
                }
              }
            ]
          }
        }
      }
    },
    {
      guards: {
        string: stringGuardFn
      }
    }
  );

  const def = guardsMachine.definition;
  const [stringGuard, functionGuard, objectGuard] = def.states.active.on.EVENT;

  it('guard predicates should be able to be referenced from a string', () => {
    expect(stringGuard.guard!.predicate).toBeDefined();
    expect(stringGuard.guard!.type).toEqual('string');
  });

  it('guard predicates should be able to be referenced from a function', () => {
    expect(functionGuard.guard!.predicate).toBeDefined();
    expect(functionGuard.guard!.type).toEqual('guardFn');
  });

  it('guard predicates should be able to be referenced from an object', () => {
    expect(objectGuard.guard).toBeDefined();
    expect(objectGuard.guard).toEqual(
      expect.objectContaining({
        type: 'object',
        params: expect.objectContaining({ foo: 'bar' })
      })
    );
  });

  it('should throw for guards with missing predicates', () => {
    const machine = createMachine({
      id: 'invalid-predicate',
      initial: 'active',
      states: {
        active: {
          on: {
            EVENT: { target: 'inactive', guard: 'missing-predicate' }
          }
        },
        inactive: {}
      }
    });

    expect(() => {
      machine.transition(machine.initialState, 'EVENT');
    }).toThrow();
  });
});

describe('guards - other', () => {
  it('should allow for a fallback target to be a simple string', () => {
    const machine = createMachine({
      initial: 'a',
      states: {
        a: {
          on: {
            EVENT: [{ target: 'b', guard: () => false }, 'c']
          }
        },
        b: {},
        c: {}
      }
    });

    const service = interpret(machine).start();
    service.send('EVENT');

    expect(service.state.value).toBe('c');
  });
});

describe('guards with child guards', () => {
  it('guards can contain child guards', () => {
    expect.assertions(3);

    const machine = createMachine(
      {
        initial: 'a',
        states: {
          a: {
            on: {
              EVENT: {
                target: 'b',
                guard: {
                  type: 'testGuard',
                  children: [
                    {
                      type: 'customGuard',
                      predicate: () => true
                    },
                    { type: 'customGuard' }
                  ],
                  predicate: (_, __, { guard }) => {
                    expect(guard.children).toHaveLength(2);
                    expect(
                      guard.children?.find(
                        (childGuard) => childGuard.type === 'customGuard'
                      )?.predicate
                    ).toBeInstanceOf(Function);

                    return true;
                  }
                }
              }
            }
          },
          b: {}
        }
      },
      {
        guards: {
          customGuard: () => true
        }
      }
    );

    const nextState = machine.transition(undefined, 'EVENT');
    expect(nextState.matches('b')).toBeTruthy();
  });
});

describe('not() guard', () => {
  it('should guard with inline function', () => {
    const machine = createMachine({
      initial: 'a',
      states: {
        a: {
          on: {
            EVENT: {
              target: 'b',
              guard: not(() => false)
            }
          }
        },
        b: {}
      }
    });

    const nextState = machine.transition(undefined, 'EVENT');

    expect(nextState.matches('b')).toBeTruthy();
  });

  it('should guard with string', () => {
    const machine = createMachine(
      {
        initial: 'a',
        states: {
          a: {
            on: {
              EVENT: {
                target: 'b',
                guard: not('falsy')
              }
            }
          },
          b: {}
        }
      },
      {
        guards: {
          falsy: () => false
        }
      }
    );

    const nextState = machine.transition(undefined, 'EVENT');

    expect(nextState.matches('b')).toBeTruthy();
  });

  it('should guard with object', () => {
    const machine = createMachine(
      {
        initial: 'a',
        states: {
          a: {
            on: {
              EVENT: {
                target: 'b',
                guard: not({ type: 'greaterThan10', params: { value: 5 } })
              }
            }
          },
          b: {}
        }
      },
      {
        guards: {
          greaterThan10: (_, __, { guard }) => {
            return guard.params.value > 10;
          }
        }
      }
    );

    const nextState = machine.transition(undefined, 'EVENT');

    expect(nextState.matches('b')).toBeTruthy();
  });

  it('should guard with nested built-in guards', () => {
    const machine = createMachine(
      {
        initial: 'a',
        states: {
          a: {
            on: {
              EVENT: {
                target: 'b',
                guard: not(and([not('truthy'), 'truthy']))
              }
            }
          },
          b: {}
        }
      },
      {
        guards: {
          truthy: () => true,
          falsy: () => false
        }
      }
    );

    const nextState = machine.transition(undefined, 'EVENT');

    expect(nextState.matches('b')).toBeTruthy();
  });
});

describe('and() guard', () => {
  it('should guard with inline function', () => {
    const machine = createMachine({
      initial: 'a',
      states: {
        a: {
          on: {
            EVENT: {
              target: 'b',
              guard: and([() => true, () => 1 + 1 === 2])
            }
          }
        },
        b: {}
      }
    });

    const nextState = machine.transition(undefined, 'EVENT');

    expect(nextState.matches('b')).toBeTruthy();
  });

  it('should guard with string', () => {
    const machine = createMachine(
      {
        initial: 'a',
        states: {
          a: {
            on: {
              EVENT: {
                target: 'b',
                guard: and(['truthy', 'truthy'])
              }
            }
          },
          b: {}
        }
      },
      {
        guards: {
          truthy: () => true
        }
      }
    );

    const nextState = machine.transition(undefined, 'EVENT');

    expect(nextState.matches('b')).toBeTruthy();
  });

  it('should guard with object', () => {
    const machine = createMachine(
      {
        initial: 'a',
        states: {
          a: {
            on: {
              EVENT: {
                target: 'b',
                guard: and([
                  { type: 'greaterThan10', params: { value: 11 } },
                  { type: 'greaterThan10', params: { value: 50 } }
                ])
              }
            }
          },
          b: {}
        }
      },
      {
        guards: {
          greaterThan10: (_, __, { guard }) => {
            return guard.params.value > 10;
          }
        }
      }
    );

    const nextState = machine.transition(undefined, 'EVENT');

    expect(nextState.matches('b')).toBeTruthy();
  });

  it('should guard with nested built-in guards', () => {
    const machine = createMachine(
      {
        initial: 'a',
        states: {
          a: {
            on: {
              EVENT: {
                target: 'b',
                guard: and([
                  () => true,
                  not('falsy'),
                  and([not('falsy'), 'truthy'])
                ])
              }
            }
          },
          b: {}
        }
      },
      {
        guards: {
          truthy: () => true,
          falsy: () => false
        }
      }
    );

    const nextState = machine.transition(undefined, 'EVENT');

    expect(nextState.matches('b')).toBeTruthy();
  });
});

describe('or() guard', () => {
  it('should guard with inline function', () => {
    const machine = createMachine({
      initial: 'a',
      states: {
        a: {
          on: {
            EVENT: {
              target: 'b',
              guard: or([() => false, () => 1 + 1 === 2])
            }
          }
        },
        b: {}
      }
    });

    const nextState = machine.transition(undefined, 'EVENT');

    expect(nextState.matches('b')).toBeTruthy();
  });

  it('should guard with string', () => {
    const machine = createMachine(
      {
        initial: 'a',
        states: {
          a: {
            on: {
              EVENT: {
                target: 'b',
                guard: or(['falsy', 'truthy'])
              }
            }
          },
          b: {}
        }
      },
      {
        guards: {
          falsy: () => false,
          truthy: () => true
        }
      }
    );

    const nextState = machine.transition(undefined, 'EVENT');

    expect(nextState.matches('b')).toBeTruthy();
  });

  it('should guard with object', () => {
    const machine = createMachine(
      {
        initial: 'a',
        states: {
          a: {
            on: {
              EVENT: {
                target: 'b',
                guard: or([
                  { type: 'greaterThan10', params: { value: 4 } },
                  { type: 'greaterThan10', params: { value: 50 } }
                ])
              }
            }
          },
          b: {}
        }
      },
      {
        guards: {
          greaterThan10: (_, __, { guard }) => {
            return guard.params.value > 10;
          }
        }
      }
    );

    const nextState = machine.transition(undefined, 'EVENT');

    expect(nextState.matches('b')).toBeTruthy();
  });

  it('should guard with nested built-in guards', () => {
    const machine = createMachine(
      {
        initial: 'a',
        states: {
          a: {
            on: {
              EVENT: {
                target: 'b',
                guard: or([
                  () => false,
                  not('truthy'),
                  and([not('falsy'), 'truthy'])
                ])
              }
            }
          },
          b: {}
        }
      },
      {
        guards: {
          truthy: () => true,
          falsy: () => false
        }
      }
    );

    const nextState = machine.transition(undefined, 'EVENT');

    expect(nextState.matches('b')).toBeTruthy();
  });
});<|MERGE_RESOLUTION|>--- conflicted
+++ resolved
@@ -205,34 +205,22 @@
               T1: [
                 {
                   target: 'B1',
-<<<<<<< HEAD
-                  guard: (_state, _event, { state: s }) => s.matches('A.A1')
-=======
-                  cond: (_state: any, _event: any, { state: s }: any) =>
+                  guard: (_state: any, _event: any, { state: s }: any) =>
                     s.matches('A.A1')
->>>>>>> e58857fb
                 }
               ],
               T2: [
                 {
                   target: 'B2',
-<<<<<<< HEAD
-                  guard: (_state, _event, { state: s }) => s.matches('A.A2')
-=======
-                  cond: (_state: any, _event: any, { state: s }: any) =>
+                  guard: (_state: any, _event: any, { state: s }: any) =>
                     s.matches('A.A2')
->>>>>>> e58857fb
                 }
               ],
               T3: [
                 {
                   target: 'B3',
-<<<<<<< HEAD
-                  guard: (_state, _event, { state: s }) => s.matches('A.A3')
-=======
-                  cond: (_state: any, _event: any, { state: s }: any) =>
+                  guard: (_state: any, _event: any, { state: s }: any) =>
                     s.matches('A.A3')
->>>>>>> e58857fb
                 }
               ]
             }
@@ -449,11 +437,11 @@
                     },
                     { type: 'customGuard' }
                   ],
-                  predicate: (_, __, { guard }) => {
+                  predicate: (_: any, __: any, { guard }: any) => {
                     expect(guard.children).toHaveLength(2);
                     expect(
                       guard.children?.find(
-                        (childGuard) => childGuard.type === 'customGuard'
+                        (childGuard: any) => childGuard.type === 'customGuard'
                       )?.predicate
                     ).toBeInstanceOf(Function);
 
