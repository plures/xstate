import { createMachine, sendParent, interpret, assign } from '../src';
import { respond } from '../src/actions';
import { send } from '../src/actions/send';
import { invokeCallback, invokeMachine } from '../src/invoke';

describe('SCXML events', () => {
  it('should have the origin (id) from the sending machine service', (done) => {
    const childMachine = createMachine({
      initial: 'active',
      states: {
        active: {
          entry: sendParent('EVENT')
        }
      }
    });

    const parentMachine = createMachine({
      initial: 'active',
      states: {
        active: {
          invoke: {
            id: 'child',
            src: invokeMachine(childMachine)
          },
          on: {
            EVENT: {
              target: 'success',
<<<<<<< HEAD
              guard: (_, __, { _event }) => {
                return !!_event.origin;
=======
              cond: (_: any, __: any, { _event }: any) => {
                return !!(_event.origin && _event.origin.length > 0);
>>>>>>> e58857fb
              }
            }
          }
        },
        success: {
          type: 'final'
        }
      }
    });

    interpret(parentMachine)
      .onDone(() => done())
      .start();
  });

  it('should have the origin (id) from the sending callback service', (done) => {
    const machine = createMachine<{ childOrigin?: string }>({
      initial: 'active',
      context: {},
      states: {
        active: {
          invoke: {
            id: 'callback_child',
            src: invokeCallback(() => (sendBack) => sendBack({ type: 'EVENT' }))
          },
          on: {
            EVENT: {
              target: 'success',
              actions: assign({
                childOrigin: (_, __, { _event }) => {
                  return _event.origin?.name;
                }
              })
            }
          }
        },
        success: {
          type: 'final'
        }
      }
    });

    interpret(machine)
      .onTransition((state) => {
        if (state.done) {
          expect(state.context.childOrigin).toEqual('callback_child');
          done();
        }
      })
      .start();
  });

  it('respond() should be able to respond to sender', (done) => {
    const authServerMachine = createMachine({
      initial: 'waitingForCode',
      states: {
        waitingForCode: {
          on: {
            CODE: {
              actions: respond('TOKEN', {
                delay: 10
              })
            }
          }
        }
      }
    });

    const authClientMachine = createMachine({
      initial: 'idle',
      states: {
        idle: {
          on: { AUTH: 'authorizing' }
        },
        authorizing: {
          invoke: {
            id: 'auth-server',
            src: invokeMachine(authServerMachine)
          },
          entry: send('CODE', {
            to: 'auth-server'
          }),
          on: {
            TOKEN: 'authorized'
          }
        },
        authorized: {
          type: 'final'
        }
      }
    });

    const service = interpret(authClientMachine)
      .onDone(() => done())
      .start();

    service.send('AUTH');
  });
});

interface SignInContext {
  email: string;
  password: string;
}

interface ChangePassword {
  type: 'changePassword';
  password: string;
}

const authMachine = createMachine<SignInContext, ChangePassword>(
  {
    context: { email: '', password: '' },
    initial: 'passwordField',
    states: {
      passwordField: {
        initial: 'hidden',
        states: {
          hidden: {
            on: {
              // We want to assign the new password but remain in the hidden
              // state
              changePassword: {
                actions: 'assignPassword'
              }
            }
          },
          valid: {},
          invalid: {}
        },
        on: {
          changePassword: [
            {
              guard: (_, event) => event.password.length >= 10,
              target: '.invalid',
              actions: ['assignPassword']
            },
            {
              target: '.valid',
              actions: ['assignPassword']
            }
          ]
        }
      }
    }
  },
  {
    actions: {
      assignPassword: assign<SignInContext, ChangePassword>({
        password: (_, event) => event.password
      })
    }
  }
);

describe('nested transitions', () => {
  it('only take the transition of the most inner matching event', () => {
    const password = 'xstate123';
    const state = authMachine.transition(authMachine.initialState, {
      type: 'changePassword',
      password
    });

    expect(state.value).toEqual({ passwordField: 'hidden' });
    expect(state.context).toEqual({ password, email: '' });
  });
});<|MERGE_RESOLUTION|>--- conflicted
+++ resolved
@@ -25,13 +25,8 @@
           on: {
             EVENT: {
               target: 'success',
-<<<<<<< HEAD
-              guard: (_, __, { _event }) => {
+              guard: (_: any, __: any, { _event }: any) => {
                 return !!_event.origin;
-=======
-              cond: (_: any, __: any, { _event }: any) => {
-                return !!(_event.origin && _event.origin.length > 0);
->>>>>>> e58857fb
               }
             }
           }
