import { MachineContext, MachineNode } from '.';
import {
  EventObject,
  Assigner,
  ExtractEvent,
  PropertyAssigner,
  AssignAction,
  MachineConfig,
<<<<<<< HEAD
  MachineImplementations
=======
  MachineOptions,
  StateMachine,
  BaseActionObject
>>>>>>> 5fb7e1de
} from './types';

export type AnyFunction = (...args: any[]) => any;

// https://github.com/microsoft/TypeScript/issues/23182#issuecomment-379091887
export type IsNever<T> = [T] extends [never] ? true : false;

export type Cast<T extends any, TCastType extends any> = T extends TCastType
  ? T
  : TCastType;
export type Compute<A extends any> = { [K in keyof A]: A[K] } & unknown;
export type Prop<T, K> = K extends keyof T ? T[K] : never;

export interface Model<
  TContext extends MachineContext,
  TEvent extends EventObject,
  TAction extends BaseActionObject = BaseActionObject,
  TModelCreators = void
> {
  initialContext: TContext;
  assign: <TEventType extends TEvent['type'] = TEvent['type']>(
    assigner:
      | Assigner<TContext, ExtractEvent<TEvent, TEventType>>
      | PropertyAssigner<TContext, ExtractEvent<TEvent, TEventType>>,
    eventType?: TEventType
  ) => AssignAction<TContext, ExtractEvent<TEvent, TEventType>>;
  events: Prop<TModelCreators, 'events'>;
  actions: Prop<TModelCreators, 'actions'>;
  reset: () => AssignAction<TContext, any>;
  createMachine: (
<<<<<<< HEAD
    config: MachineConfig<TContext, TEvent>,
    implementations?: Partial<MachineImplementations<TContext, TEvent>>
  ) => MachineNode<TContext, TEvent, any>;
=======
    config: MachineConfig<TContext, any, TEvent, TAction>,
    implementations?: Partial<MachineOptions<TContext, TEvent, TAction>>
  ) => StateMachine<TContext, any, TEvent>;
>>>>>>> 5fb7e1de
}

export type ModelContextFrom<
  TModel extends Model<any, any, any, any>
> = TModel extends Model<infer TContext, any, any, any> ? TContext : never;

export type ModelEventsFrom<
  TModel extends Model<any, any, any, any> | undefined
> = TModel extends Model<any, infer TEvent, any, any> ? TEvent : EventObject;

export type ModelActionsFrom<
  TModel extends Model<any, any, any, any>
> = TModel extends Model<any, any, infer TAction, any> ? TAction : never;

export type EventCreator<
  Self extends AnyFunction,
  Return = ReturnType<Self>
> = Return extends object
  ? Return extends {
      type: any;
    }
    ? "An event creator can't return an object with a type property"
    : Self
  : 'An event creator must return an object';

export type EventCreators<Self> = {
  [K in keyof Self]: Self[K] extends AnyFunction
    ? EventCreator<Self[K]>
    : 'An event creator must be a function';
};

export type FinalEventCreators<Self> = {
  [K in keyof Self]: Self[K] extends AnyFunction
    ? (
        ...args: Parameters<Self[K]>
      ) => Compute<ReturnType<Self[K]> & { type: K }>
    : never;
};

export type ActionCreator<
  Self extends AnyFunction,
  Return = ReturnType<Self>
> = Return extends object
  ? Return extends {
      type: any;
    }
    ? "An action creator can't return an object with a type property"
    : Self
  : 'An action creator must return an object';

export type ActionCreators<Self> = {
  [K in keyof Self]: Self[K] extends AnyFunction
    ? ActionCreator<Self[K]>
    : 'An action creator must be a function';
};

export type FinalActionCreators<Self> = {
  [K in keyof Self]: Self[K] extends AnyFunction
    ? (
        ...args: Parameters<Self[K]>
      ) => Compute<ReturnType<Self[K]> & { type: K }>
    : never;
};

export interface ModelCreators<Self> {
  events?: EventCreators<Prop<Self, 'events'>>;
  actions?: ActionCreators<Prop<Self, 'actions'>>;
}

export interface FinalModelCreators<Self> {
  events: FinalEventCreators<Prop<Self, 'events'>>;
  actions: FinalActionCreators<Prop<Self, 'actions'>>;
}

export type UnionFromCreatorsReturnTypes<TCreators> = {
  [K in keyof TCreators]: TCreators[K] extends AnyFunction
    ? ReturnType<TCreators[K]>
    : never;
}[keyof TCreators];<|MERGE_RESOLUTION|>--- conflicted
+++ resolved
@@ -1,4 +1,4 @@
-import { MachineContext, MachineNode } from '.';
+import { MachineNode } from '.';
 import {
   EventObject,
   Assigner,
@@ -6,13 +6,9 @@
   PropertyAssigner,
   AssignAction,
   MachineConfig,
-<<<<<<< HEAD
-  MachineImplementations
-=======
-  MachineOptions,
-  StateMachine,
-  BaseActionObject
->>>>>>> 5fb7e1de
+  MachineImplementations,
+  BaseActionObject,
+  MachineContext
 } from './types';
 
 export type AnyFunction = (...args: any[]) => any;
@@ -43,15 +39,9 @@
   actions: Prop<TModelCreators, 'actions'>;
   reset: () => AssignAction<TContext, any>;
   createMachine: (
-<<<<<<< HEAD
-    config: MachineConfig<TContext, TEvent>,
-    implementations?: Partial<MachineImplementations<TContext, TEvent>>
+    config: MachineConfig<TContext, TEvent, TAction>,
+    implementations?: Partial<MachineImplementations<TContext, TEvent, TAction>>
   ) => MachineNode<TContext, TEvent, any>;
-=======
-    config: MachineConfig<TContext, any, TEvent, TAction>,
-    implementations?: Partial<MachineOptions<TContext, TEvent, TAction>>
-  ) => StateMachine<TContext, any, TEvent>;
->>>>>>> 5fb7e1de
 }
 
 export type ModelContextFrom<
