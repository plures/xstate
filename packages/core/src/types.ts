--- conflicted
+++ resolved
@@ -1184,41 +1184,21 @@
 
 export interface SpawnedActorRef<TEvent extends EventObject, TEmitted = any>
   extends ActorRef<TEvent, TEmitted> {
-<<<<<<< HEAD
   name: string;
   start?: () => void;
-=======
-  id: string;
   getSnapshot: () => TEmitted | undefined;
->>>>>>> edc76d2c
   stop?: () => void;
   toJSON?: () => any;
 }
 
-<<<<<<< HEAD
 export type ActorRefFrom<T extends Spawnable> = T extends MachineNode<
-=======
-export type ActorRefFrom<
-  T extends StateMachine<any, any, any> | Promise<any>
-> = T extends StateMachine<infer TContext, any, infer TEvent, infer TTypestate>
-  ? SpawnedActorRef<TEvent, State<TContext, TEvent, any, TTypestate>> & {
-      state: State<TContext, TEvent, any, TTypestate>;
-    }
-  : T extends Promise<infer U>
-  ? SpawnedActorRef<never, U>
-  : never;
-
-export type AnyInterpreter = Interpreter<any, any, any, any>;
-
-export type InterpreterFrom<
-  T extends StateMachine<any, any, any, any>
-> = T extends StateMachine<
->>>>>>> edc76d2c
   infer TContext,
   infer TEvent,
   infer TTypestate
 >
   ? SpawnedActorRef<TEvent, State<TContext, TEvent, TTypestate>>
+  : T extends Promise<infer U>
+  ? SpawnedActorRef<never, U>
   : ActorRef<any, any>; // TODO: expand
 
 export type DevToolsAdapter = (service: AnyInterpreter) => void;
