import type { StateNode } from './StateNode';
import type { State } from './State';
import type { Clock, Interpreter } from './interpreter';
import type { StateMachine } from './StateMachine';
import type { LifecycleSignal } from './behaviors';
import type { Model } from './model.types';
import {
  TypegenDisabled,
  ResolveTypegenMeta,
  TypegenConstraint
} from './typegenTypes';

export type AnyFunction = (...args: any[]) => any;

type ReturnTypeOrValue<T> = T extends AnyFunction ? ReturnType<T> : T;

// https://github.com/microsoft/TypeScript/issues/23182#issuecomment-379091887
export type IsNever<T> = [T] extends [never] ? true : false;

export type Compute<A extends any> = { [K in keyof A]: A[K] } & unknown;
export type Prop<T, K> = K extends keyof T ? T[K] : never;
export type Values<T> = T[keyof T];
export type Merge<M, N> = Omit<M, keyof N> & N;
export type IndexByType<T extends { type: string }> = {
  [K in T['type']]: Extract<T, { type: K }>;
};
export type Equals<A1 extends any, A2 extends any> = (<A>() => A extends A2
  ? true
  : false) extends <A>() => A extends A1 ? true : false
  ? true
  : false;
export type IsAny<T> = Equals<T, any>;
export type Cast<A, B> = A extends B ? A : B;
export type NoInfer<T> = [T][T extends any ? 0 : any];
export type LowInfer<T> = T & {};

export type EventType = string;
export type ActionType = string;
export type MetaObject = Record<string, any>;

export type Lazy<T> = () => T;
export type MaybeLazy<T> = T | Lazy<T>;

/**
 * The full definition of an event, with a string `type`.
 */
export interface EventObject {
  /**
   * The type of event that is sent.
   */
  type: string;
}

export interface AnyEventObject extends EventObject {
  [key: string]: any;
}

export interface BaseActionObject {
  type: string;
  params?: Record<string, any>;
}

export interface BuiltInActionObject {
  type: `xstate.${string}`;
  params: Record<string, any>;
}

export interface BaseDynamicActionObject<
  TContext extends MachineContext,
  TEvent extends EventObject,
  TResolvedAction extends BaseActionObject,
  TDynamicParams extends Record<string, any>
> {
  type: `xstate.${string}`;
  params: TDynamicParams;
  resolve: (
    dynamicAction: BaseDynamicActionObject<
      TContext,
      TEvent,
      TResolvedAction,
      TDynamicParams
    >,
    context: TContext,
    _event: SCXML.Event<TEvent>,
    extra: {
      machine: StateMachine<TContext, TEvent>;
      state: State<TContext, TEvent>;
      /**
       * The original action object
       */
      action: BaseActionObject;
    }
  ) => TResolvedAction;
}

export type MachineContext = Record<string, any>;

/**
 * The specified string event types or the specified event objects.
 */
export type Event<TEvent extends EventObject> = TEvent['type'] | TEvent;

export interface ActionMeta<
  TContext extends MachineContext,
  TEvent extends EventObject,
  TAction extends BaseActionObject = BaseActionObject
> extends StateMeta<TContext, TEvent> {
  action: TAction;
  _event: SCXML.Event<TEvent>;
}

export type Spawner = <T extends Behavior<any, any>>(
  behavior: T,
  name?: string
) => T extends Behavior<infer TActorEvent, infer TActorEmitted>
  ? ActorRef<TActorEvent, TActorEmitted>
  : never;

export interface AssignMeta<
  TContext extends MachineContext,
  TEvent extends EventObject
> {
  state?: State<TContext, TEvent>;
  action: BaseActionObject;
  _event: SCXML.Event<TEvent>;
}

export type ActionFunction<
  TContext extends MachineContext,
  TEvent extends EventObject,
  TAction extends BaseActionObject = BaseActionObject
> = {
  bivarianceHack(
    context: TContext,
    event: TEvent,
    meta: ActionMeta<TContext, TEvent, TAction>
  ): void;
}['bivarianceHack'];

export interface ChooseCondition<
  TContext extends MachineContext,
  TEvent extends EventObject
> {
  guard?: GuardConfig<TContext, TEvent>;
  actions: Actions<TContext, TEvent>;
}

export type Action<
  TContext extends MachineContext,
  TEvent extends EventObject
> =
  | ActionType
  | BaseActionObject
  | ActionFunction<TContext, TEvent>
  | BaseDynamicActionObject<TContext, TEvent, any, any>; // TODO: fix last param

/**
 * Extracts action objects that have no extra properties.
 */
type SimpleActionsFrom<T extends BaseActionObject> = BaseActionObject extends T
  ? T // If actions are unspecified, all action types are allowed (unsafe)
  : ExtractWithSimpleSupport<T>;

export type BaseAction<
  TContext extends MachineContext,
  TEvent extends EventObject,
  TAction extends BaseActionObject
> =
  | BaseDynamicActionObject<
      TContext,
      TEvent,
      BuiltInActionObject | TAction,
      any
    >
  | TAction
  | SimpleActionsFrom<TAction>['type']
  | ActionFunction<TContext, TEvent>;

export type BaseActions<
  TContext extends MachineContext,
  TEvent extends EventObject,
  TAction extends BaseActionObject
> = SingleOrArray<BaseAction<TContext, TEvent, TAction>>;

export type Actions<
  TContext extends MachineContext,
  TEvent extends EventObject
> = SingleOrArray<Action<TContext, TEvent>>;

export type StateKey = string | AnyState;

export interface StateValueMap {
  [key: string]: StateValue;
}

/**
 * The string or object representing the state value relative to the parent state node.
 *
 * - For a child atomic state node, this is a string, e.g., `"pending"`.
 * - For complex state nodes, this is an object, e.g., `{ success: "someChildState" }`.
 */
export type StateValue = string | StateValueMap;

export type GuardPredicate<
  TContext extends MachineContext,
  TEvent extends EventObject
> = (
  context: TContext,
  event: TEvent,
  meta: GuardMeta<TContext, TEvent>
) => boolean;

export interface DefaultGuardObject<
  TContext extends MachineContext,
  TEvent extends EventObject
> {
  type: string;
  params?: { [key: string]: any };
  /**
   * Nested guards
   */
  children?: Array<GuardObject<TContext, TEvent>>;
  predicate?: GuardPredicate<TContext, TEvent>;
}

export type GuardEvaluator<
  TContext extends MachineContext,
  TEvent extends EventObject
> = (
  guard: GuardDefinition<TContext, TEvent>,
  context: TContext,
  _event: SCXML.Event<TEvent>,
  state: State<TContext, TEvent>,
  machine: StateMachine<TContext, TEvent>
) => boolean;

export interface GuardMeta<
  TContext extends MachineContext,
  TEvent extends EventObject
> extends StateMeta<TContext, TEvent> {
  guard: GuardDefinition<TContext, TEvent>;
  evaluate: GuardEvaluator<TContext, TEvent>;
}

export type GuardConfig<
  TContext extends MachineContext,
  TEvent extends EventObject
> = string | GuardPredicate<TContext, TEvent> | GuardObject<TContext, TEvent>;

export type GuardObject<
  TContext extends MachineContext,
  TEvent extends EventObject
> = BooleanGuardObject<TContext, TEvent> | DefaultGuardObject<TContext, TEvent>;

export interface GuardDefinition<
  TContext extends MachineContext,
  TEvent extends EventObject
> {
  type: string;
  children?: Array<GuardDefinition<TContext, TEvent>>;
  predicate?: GuardPredicate<TContext, TEvent>;
  params: { [key: string]: any };
}

export interface BooleanGuardObject<
  TContext extends MachineContext,
  TEvent extends EventObject
> {
  type: 'xstate.boolean';
  children: Array<GuardConfig<TContext, TEvent>>;
  params: {
    op: 'and' | 'or' | 'not';
  };
  predicate: undefined;
}

export interface BooleanGuardDefinition<
  TContext extends MachineContext,
  TEvent extends EventObject
> extends GuardDefinition<TContext, TEvent> {
  type: 'xstate.boolean';
  params: {
    op: 'and' | 'or' | 'not';
  };
}

export type TransitionTarget<
  TContext extends MachineContext,
  TEvent extends EventObject
> = SingleOrArray<string | StateNode<TContext, TEvent>>;

export type TransitionTargets<TContext extends MachineContext> = Array<
  string | StateNode<TContext, any>
>;

export interface TransitionConfig<
  TContext extends MachineContext,
  TEvent extends EventObject,
  TAction extends BaseActionObject = BaseActionObject
> {
  guard?: GuardConfig<TContext, TEvent>;
  actions?: BaseActions<TContext, TEvent, TAction>;
  internal?: boolean;
  target?: TransitionTarget<TContext, TEvent> | undefined;
  meta?: Record<string, any>;
  description?: string;
}

export interface TargetTransitionConfig<
  TContext extends MachineContext,
  TEvent extends EventObject
> extends TransitionConfig<TContext, TEvent> {
  target: TransitionTarget<TContext, TEvent>; // TODO: just make this non-optional
}

export type ConditionalTransitionConfig<
  TContext extends MachineContext,
  TEvent extends EventObject = EventObject
> = Array<TransitionConfig<TContext, TEvent>>;

export interface InitialTransitionConfig<
  TContext extends MachineContext,
  TEvent extends EventObject
> extends TransitionConfig<TContext, TEvent> {
  guard?: never;
  target: TransitionTarget<TContext, TEvent>;
}

export type Transition<
  TContext extends MachineContext,
  TEvent extends EventObject = EventObject
> =
  | string
  | TransitionConfig<TContext, TEvent>
  | ConditionalTransitionConfig<TContext, TEvent>;

type ExcludeType<A> = { [K in Exclude<keyof A, 'type'>]: A[K] };

type ExtractExtraParameters<A, T> = A extends { type: T }
  ? ExcludeType<A>
  : never;

type ExtractWithSimpleSupport<T extends { type: string }> = T extends any
  ? { type: T['type'] } extends T
    ? T
    : never
  : never;

type NeverIfEmpty<T> = {} extends T ? never : T;

export interface PayloadSender<TEvent extends EventObject> {
  /**
   * Send an event object or just the event type, if the event has no other payload
   */
  (
    event:
      | SCXML.Event<TEvent>
      | TEvent
      | ExtractWithSimpleSupport<TEvent>['type']
  ): void;
  /**
   * Send an event type and its payload
   */
  <K extends TEvent['type']>(
    eventType: K,
    payload: NeverIfEmpty<ExtractExtraParameters<TEvent, K>>
  ): void;
}

export type Receiver<TEvent extends EventObject> = (
  listener: {
    bivarianceHack(event: TEvent): void;
  }['bivarianceHack']
) => void;

export type InvokeCallback<
  TEvent extends EventObject = AnyEventObject,
  TSentEvent extends EventObject = AnyEventObject
> = (
  callback: Sender<TSentEvent>,
  onReceive: Receiver<TEvent>
) => (() => void) | Promise<any> | void;

export type BehaviorCreator<
  TContext extends MachineContext,
  TEvent extends EventObject,
  TEmitted = any
> = (
  context: TContext,
  event: TEvent,
  meta: {
    id: string;
    data?: any;
    src: InvokeSourceDefinition;
    _event: SCXML.Event<TEvent>;
    meta: MetaObject | undefined;
  }
) => Behavior<any, TEmitted>;

export interface InvokeMeta {
  data: any;
  src: InvokeSourceDefinition;
  meta: MetaObject | undefined;
}

export interface InvokeDefinition<
  TContext extends MachineContext,
  TEvent extends EventObject
> {
  id: string;
  /**
   * The source of the actor's behavior to be invoked
   */
  src: InvokeSourceDefinition;
  /**
   * If `true`, events sent to the parent service will be forwarded to the invoked service.
   *
   * Default: `false`
   */
  autoForward?: boolean;
  /**
   * Data from the parent machine's context to set as the (partial or full) context
   * for the invoked child machine.
   *
   * Data should be mapped to match the child machine's context shape.
   */
  data?: Mapper<TContext, TEvent, any> | PropertyMapper<TContext, TEvent, any>;
  /**
   * The transition to take upon the invoked child machine reaching its final top-level state.
   */
  onDone?:
    | string
    | SingleOrArray<TransitionConfig<TContext, DoneInvokeEvent<any>>>;
  /**
   * The transition to take upon the invoked child machine sending an error event.
   */
  onError?:
    | string
    | SingleOrArray<TransitionConfig<TContext, DoneInvokeEvent<any>>>;

  toJSON: () => Omit<
    InvokeDefinition<TContext, TEvent>,
    'onDone' | 'onError' | 'toJSON'
  >;
  meta: MetaObject | undefined;
}

export interface Delay {
  id: string;
  /**
   * The time to delay the event, in milliseconds.
   */
  delay: number;
}

export type DelayedTransitions<
  TContext extends MachineContext,
  TEvent extends EventObject
> =
  | Record<
      string | number,
      string | SingleOrArray<TransitionConfig<TContext, TEvent>>
    >
  | Array<
      TransitionConfig<TContext, TEvent> & {
        delay: number | string | Expr<TContext, TEvent, number>;
      }
    >;

export type StateTypes =
  | 'atomic'
  | 'compound'
  | 'parallel'
  | 'final'
  | 'history'
  | string; // TODO: remove once TS fixes this type-widening issue

export type SingleOrArray<T> = T[] | T;

export type StateNodesConfig<
  TContext extends MachineContext,
  TEvent extends EventObject
> = {
  [K in string]: StateNode<TContext, TEvent>;
};

export type StatesConfig<
  TContext extends MachineContext,
  TEvent extends EventObject,
  TAction extends BaseActionObject = BaseActionObject
> = {
  [K in string]: StateNodeConfig<TContext, TEvent, TAction>;
};

export type StatesDefinition<
  TContext extends MachineContext,
  TEvent extends EventObject
> = {
  [K in string]: StateNodeDefinition<TContext, TEvent>;
};

export type TransitionConfigTarget<
  TContext extends MachineContext,
  TEvent extends EventObject
> = string | undefined | StateNode<TContext, TEvent>;

export type TransitionConfigOrTarget<
  TContext extends MachineContext,
  TEvent extends EventObject
> = SingleOrArray<
  TransitionConfigTarget<TContext, TEvent> | TransitionConfig<TContext, TEvent>
>;

export type TransitionsConfigMap<
  TContext extends MachineContext,
  TEvent extends EventObject
> = {
  [K in TEvent['type']]?: TransitionConfigOrTarget<
    TContext,
    TEvent extends { type: K } ? TEvent : never
  >;
} & {
  '*'?: TransitionConfigOrTarget<TContext, TEvent>;
};

type TransitionsConfigArray<
  TContext extends MachineContext,
  TEvent extends EventObject
> = Array<
  // distribute the union
  | (TEvent extends EventObject
      ? TransitionConfig<TContext, TEvent> & { event: TEvent['type'] }
      : never)
  | (TransitionConfig<TContext, TEvent> & { event: '*' })
>;

export type TransitionsConfig<
  TContext extends MachineContext,
  TEvent extends EventObject
> =
  | TransitionsConfigMap<TContext, TEvent>
  | TransitionsConfigArray<TContext, TEvent>;

export interface InvokeSourceDefinition {
  [key: string]: any;
  type: string;
}

export interface InvokeConfig<
  TContext extends MachineContext,
  TEvent extends EventObject
> {
  /**
   * The unique identifier for the invoked machine. If not specified, this
   * will be the machine's own `id`, or the URL (from `src`).
   */
  id?: string;
  /**
   * The source of the machine to be invoked, or the machine itself.
   */
  src: string | InvokeSourceDefinition | BehaviorCreator<TContext, TEvent>;
  /**
   * If `true`, events sent to the parent service will be forwarded to the invoked service.
   *
   * Default: `false`
   */
  autoForward?: boolean;
  /**
   * Data from the parent machine's context to set as the (partial or full) context
   * for the invoked child machine.
   *
   * Data should be mapped to match the child machine's context shape.
   */
  data?: Mapper<TContext, TEvent, any> | PropertyMapper<TContext, TEvent, any>;
  /**
   * The transition to take upon the invoked child machine reaching its final top-level state.
   */
  onDone?:
    | string
    | SingleOrArray<TransitionConfig<TContext, DoneInvokeEvent<any>>>;
  /**
   * The transition to take upon the invoked child machine sending an error event.
   */
  onError?:
    | string
    | SingleOrArray<TransitionConfig<TContext, DoneInvokeEvent<any>>>;
  /**
   * Meta data related to this invocation
   */
  meta?: MetaObject;
}

export interface StateNodeConfig<
  TContext extends MachineContext,
  TEvent extends EventObject,
  TAction extends BaseActionObject = BaseActionObject
> {
  /**
   * The relative key of the state node, which represents its location in the overall state value.
   * This is automatically determined by the configuration shape via the key where it was defined.
   */
  key?: string;
  /**
   * The initial state transition.
   */
  initial?:
    | InitialTransitionConfig<TContext, TEvent>
    | SingleOrArray<string>
    | undefined;
  /**
   * The type of this state node:
   *
   *  - `'atomic'` - no child state nodes
   *  - `'compound'` - nested child state nodes (XOR)
   *  - `'parallel'` - orthogonal nested child state nodes (AND)
   *  - `'history'` - history state node
   *  - `'final'` - final state node
   */
  type?: 'atomic' | 'compound' | 'parallel' | 'final' | 'history';
  /**
   * Indicates whether the state node is a history state node, and what
   * type of history:
   * shallow, deep, true (shallow), false (none), undefined (none)
   */
  history?: 'shallow' | 'deep' | boolean | undefined;
  /**
   * The mapping of state node keys to their state node configurations (recursive).
   */
  states?: StatesConfig<TContext, TEvent, TAction> | undefined;
  /**
   * The services to invoke upon entering this state node. These services will be stopped upon exiting this state node.
   */
  invoke?: SingleOrArray<
    string | BehaviorCreator<TContext, TEvent> | InvokeConfig<TContext, TEvent>
  >;
  /**
   * The mapping of event types to their potential transition(s).
   */
  on?: TransitionsConfig<TContext, TEvent>;
  /**
   * The action(s) to be executed upon entering the state node.
   */
  entry?: BaseActions<TContext, TEvent, TAction>;
  /**
   * The action(s) to be executed upon exiting the state node.
   */
  exit?: BaseActions<TContext, TEvent, TAction>;
  /**
   * The potential transition(s) to be taken upon reaching a final child state node.
   *
   * This is equivalent to defining a `[done(id)]` transition on this state node's `on` property.
   */
  onDone?:
    | string
    | SingleOrArray<TransitionConfig<TContext, DoneEventObject>>
    | undefined;
  /**
   * The mapping (or array) of delays (in milliseconds) to their potential transition(s).
   * The delayed transitions are taken after the specified delay in an interpreter.
   */
  after?: DelayedTransitions<TContext, TEvent>;

  /**
   * An eventless transition that is always taken when this state node is active.
   */
  always?: TransitionConfigOrTarget<TContext, TEvent>;
  /**
   * @private
   */
  parent?: StateNode<TContext, TEvent>;
  strict?: boolean | undefined;
  /**
   * The meta data associated with this state node, which will be returned in State instances.
   */
  meta?: any;
  /**
   * The data sent with the "done.state._id_" event if this is a final state node.
   *
   * The data will be evaluated with the current `context` and placed on the `.data` property
   * of the event.
   */
  data?: Mapper<TContext, TEvent, any> | PropertyMapper<TContext, TEvent, any>;
  /**
   * The unique ID of the state node, which can be referenced as a transition target via the
   * `#id` syntax.
   */
  id?: string | undefined;
  /**
   * The string delimiter for serializing the path to a string. The default is "."
   */
  delimiter?: string;
  /**
   * The order this state node appears. Corresponds to the implicit SCXML document order.
   */
  order?: number;

  /**
   * The tags for this state node, which are accumulated into the `state.tags` property.
   */
  tags?: SingleOrArray<string>;
  /**
   * Whether actions should be called in order.
   * When `false` (default), `assign(...)` actions are prioritized before other actions.
   *
   * @default false
   */
  preserveActionOrder?: boolean;
  /**
   * A text description of the state node
   */
  description?: string;
}

export interface StateNodeDefinition<
  TContext extends MachineContext,
  TEvent extends EventObject
> {
  id: string;
  version?: string | undefined;
  key: string;
  context: TContext;
  type: 'atomic' | 'compound' | 'parallel' | 'final' | 'history';
  initial: InitialTransitionDefinition<TContext, TEvent> | undefined;
  history: boolean | 'shallow' | 'deep' | undefined;
  states: StatesDefinition<TContext, TEvent>;
  on: TransitionDefinitionMap<TContext, TEvent>;
  transitions: Array<TransitionDefinition<TContext, TEvent>>;
  entry: BaseActionObject[];
  exit: BaseActionObject[];
  meta: any;
  order: number;
  data?: FinalStateNodeConfig<TContext, TEvent>['data'];
  invoke: Array<InvokeDefinition<TContext, TEvent>>;
  description?: string;
  tags: string[];
}

export type AnyStateNodeDefinition = StateNodeDefinition<any, any>;

export type AnyState = State<any, any, any>;

export type AnyStateMachine = StateMachine<any, any, any, any, any>;

export type AnyStateConfig = StateConfig<any, AnyEventObject>;

export interface AtomicStateNodeConfig<
  TContext extends MachineContext,
  TEvent extends EventObject
> extends StateNodeConfig<TContext, TEvent> {
  initial?: undefined;
  parallel?: false | undefined;
  states?: undefined;
  onDone?: undefined;
}

export interface HistoryStateNodeConfig<
  TContext extends MachineContext,
  TEvent extends EventObject
> extends AtomicStateNodeConfig<TContext, TEvent> {
  history: 'shallow' | 'deep' | true;
  target: string | undefined;
}

export interface FinalStateNodeConfig<
  TContext extends MachineContext,
  TEvent extends EventObject
> extends AtomicStateNodeConfig<TContext, TEvent> {
  type: 'final';
  /**
   * The data to be sent with the "done.state.<id>" event. The data can be
   * static or dynamic (based on assigners).
   */
  data?: Mapper<TContext, TEvent, any> | PropertyMapper<TContext, TEvent, any>;
}

export type SimpleOrStateNodeConfig<
  TContext extends MachineContext,
  TEvent extends EventObject
> = AtomicStateNodeConfig<TContext, TEvent> | StateNodeConfig<TContext, TEvent>;

export type ActionFunctionMap<
  TContext extends MachineContext,
  TEvent extends EventObject,
  TAction extends BaseActionObject = BaseActionObject
> = {
  [K in TAction['type']]?:
    | BaseDynamicActionObject<TContext, TEvent, TAction, any>
    | ActionFunction<
        TContext,
        TEvent,
        TAction extends { type: K } ? TAction : never
      >;
};

export type DelayFunctionMap<
  TContext extends MachineContext,
  TEvent extends EventObject
> = Record<string, DelayConfig<TContext, TEvent>>;

export type DelayConfig<
  TContext extends MachineContext,
  TEvent extends EventObject
> = number | DelayExpr<TContext, TEvent>;

// TODO: possibly refactor this somehow, use even a simpler type, and maybe even make `machine.options` private or something
export interface MachineImplementationsSimplified<
  TContext extends MachineContext,
  TEvent extends EventObject,
  TAction extends BaseActionObject = BaseActionObject
> {
  guards: Record<string, GuardPredicate<TContext, TEvent>>;
  actions: ActionFunctionMap<TContext, TEvent, TAction>;
  actors: Record<string, BehaviorCreator<TContext, TEvent>>;
  delays: DelayFunctionMap<TContext, TEvent>;
  context: MaybeLazy<Partial<TContext>>;
}

type MachineImplementationsActions<
  TContext extends MachineContext,
  TResolvedTypesMeta,
  TEventsCausingActions = Prop<TResolvedTypesMeta, 'eventsCausingActions'>,
  TIndexedEvents = Prop<TResolvedTypesMeta, 'indexedEvents'>,
  TIndexedActions = Prop<TResolvedTypesMeta, 'indexedActions'>
> = {
  [K in keyof TEventsCausingActions]?:
    | BaseDynamicActionObject<
        TContext,
        Cast<Prop<TIndexedEvents, TEventsCausingActions[K]>, EventObject>,
        any, // TODO: this should receive something like `Cast<Prop<TIndexedActions, K>, BaseActionObject>`, but at the moment builtin actions expect Resolved*Action here and this should be simplified somehow
        any
      >
    | ActionFunction<
        TContext,
        Cast<Prop<TIndexedEvents, TEventsCausingActions[K]>, EventObject>,
        Cast<Prop<TIndexedActions, K>, BaseActionObject>
      >;
};

type MachineImplementationsDelays<
  TContext extends MachineContext,
  TResolvedTypesMeta,
  TEventsCausingDelays = Prop<TResolvedTypesMeta, 'eventsCausingDelays'>,
  TIndexedEvents = Prop<TResolvedTypesMeta, 'indexedEvents'>
> = {
  [K in keyof TEventsCausingDelays]?: DelayConfig<
    TContext,
    Cast<Prop<TIndexedEvents, TEventsCausingDelays[K]>, EventObject>
  >;
};

type MachineImplementationsGuards<
  TContext extends MachineContext,
  TResolvedTypesMeta,
  TEventsCausingGuards = Prop<TResolvedTypesMeta, 'eventsCausingGuards'>,
  TIndexedEvents = Prop<TResolvedTypesMeta, 'indexedEvents'>
> = {
  [K in keyof TEventsCausingGuards]?: GuardPredicate<
    TContext,
    Cast<Prop<TIndexedEvents, TEventsCausingGuards[K]>, EventObject>
  >;
};

type MachineImplementationsActors<
  TContext extends MachineContext,
  TResolvedTypesMeta,
  TEventsCausingActors = Prop<TResolvedTypesMeta, 'eventsCausingActors'>,
  TIndexedEvents = Prop<TResolvedTypesMeta, 'indexedEvents'>,
  _TInvokeSrcNameMap = Prop<TResolvedTypesMeta, 'invokeSrcNameMap'>
> = {
  [K in keyof TEventsCausingActors]?: BehaviorCreator<
    TContext,
    Cast<Prop<TIndexedEvents, TEventsCausingActors[K]>, EventObject>
    // Prop<Prop<TIndexedEvents, Prop<TInvokeSrcNameMap, K>>, 'data'>,
    // EventObject,
    // Cast<TIndexedEvents[keyof TIndexedEvents], EventObject> // it would make sense to pass `TEvent` around to use it here directly
  >;
};

type MakeKeysRequired<T extends string> = { [K in T]: unknown };

type MaybeMakeMissingImplementationsRequired<
  TImplementationType,
  TMissingImplementationsForType,
  TRequireMissingImplementations
> = TRequireMissingImplementations extends true
  ? IsNever<TMissingImplementationsForType> extends true
    ? {}
    : {
        [K in Cast<TImplementationType, string>]: MakeKeysRequired<
          Cast<TMissingImplementationsForType, string>
        >;
      }
  : {};

type GenerateActionsImplementationsPart<
  TContext extends MachineContext,
  TResolvedTypesMeta,
  TRequireMissingImplementations,
  TMissingImplementations
> = MaybeMakeMissingImplementationsRequired<
  'actions',
  Prop<TMissingImplementations, 'actions'>,
  TRequireMissingImplementations
> & {
  actions?: MachineImplementationsActions<TContext, TResolvedTypesMeta>;
};

type GenerateDelaysImplementationsPart<
  TContext extends MachineContext,
  TResolvedTypesMeta,
  TRequireMissingImplementations,
  TMissingImplementations
> = MaybeMakeMissingImplementationsRequired<
  'delays',
  Prop<TMissingImplementations, 'delays'>,
  TRequireMissingImplementations
> & {
  delays?: MachineImplementationsDelays<TContext, TResolvedTypesMeta>;
};

type GenerateGuardsImplementationsPart<
  TContext extends MachineContext,
  TResolvedTypesMeta,
  TRequireMissingImplementations,
  TMissingImplementations
> = MaybeMakeMissingImplementationsRequired<
  'guards',
  Prop<TMissingImplementations, 'guards'>,
  TRequireMissingImplementations
> & {
  guards?: MachineImplementationsGuards<TContext, TResolvedTypesMeta>;
};

type GenerateActorsImplementationsPart<
  TContext extends MachineContext,
  TResolvedTypesMeta,
  TRequireMissingImplementations,
  TMissingImplementations
> = MaybeMakeMissingImplementationsRequired<
  'actors',
  Prop<TMissingImplementations, 'actors'>,
  TRequireMissingImplementations
> & {
  actors?: MachineImplementationsActors<TContext, TResolvedTypesMeta>;
};

export type InternalMachineImplementations<
  TContext extends MachineContext,
  _TEvent extends EventObject,
  TResolvedTypesMeta,
  TRequireMissingImplementations extends boolean = false,
  TMissingImplementations = Prop<TResolvedTypesMeta, 'missingImplementations'>
> = GenerateActionsImplementationsPart<
  TContext,
  TResolvedTypesMeta,
  TRequireMissingImplementations,
  TMissingImplementations
> &
  GenerateDelaysImplementationsPart<
    TContext,
    TResolvedTypesMeta,
    TRequireMissingImplementations,
    TMissingImplementations
  > &
  GenerateGuardsImplementationsPart<
    TContext,
    TResolvedTypesMeta,
    TRequireMissingImplementations,
    TMissingImplementations
  > &
  GenerateActorsImplementationsPart<
    TContext,
    TResolvedTypesMeta,
    TRequireMissingImplementations,
    TMissingImplementations
  >;

export type MachineImplementations<
  TContext extends MachineContext,
  TEvent extends EventObject,
  TAction extends BaseActionObject = BaseActionObject,
  TActorMap extends ActorMap = ActorMap,
  TTypesMeta extends TypegenConstraint = TypegenDisabled
> = InternalMachineImplementations<
  TContext,
  TEvent,
  ResolveTypegenMeta<TTypesMeta, TEvent, TAction, TActorMap>
>;

type InitialContext<TContext extends MachineContext> =
  | TContext
  | (() => TContext);

export interface MachineConfig<
  TContext extends MachineContext,
  TEvent extends EventObject,
  TAction extends BaseActionObject = BaseActionObject,
  TActorMap extends ActorMap = ActorMap,
  TTypesMeta = TypegenDisabled
> extends StateNodeConfig<NoInfer<TContext>, TEvent, TAction> {
  /**
   * The initial context (extended state)
   */
  context?: InitialContext<LowInfer<TContext>>;
  /**
   * The machine's own version.
   */
  version?: string;
  /**
   * If `true`, will use SCXML semantics, such as event token matching.
   */
  scxml?: boolean;
  schema?: MachineSchema<TContext, TEvent, TActorMap>;
  tsTypes?: TTypesMeta;
}

export type ActorMap = Record<string, { data: any }>;
export interface MachineSchema<
  TContext extends MachineContext,
  TEvent extends EventObject,
  TActorMap extends ActorMap = ActorMap
> {
  context?: TContext;
  actions?: { type: string; [key: string]: any };
  actors?: TActorMap;
  events?: TEvent;
  guards?: { type: string; [key: string]: any };
}

export interface HistoryStateNode<TContext extends MachineContext>
  extends StateNode<TContext> {
  history: 'shallow' | 'deep';
  target: string | undefined;
}

export type HistoryValue<
  TContext extends MachineContext,
  TEvent extends EventObject
> = Record<string, Array<StateNode<TContext, TEvent>>>;

export type StateFrom<
  T extends AnyStateMachine | ((...args: any[]) => AnyStateMachine)
> = T extends AnyStateMachine
  ? ReturnType<T['transition']>
  : T extends (...args: any[]) => AnyStateMachine
  ? ReturnType<ReturnType<T>['transition']>
  : never;

export type Transitions<
  TContext extends MachineContext,
  TEvent extends EventObject
> = Array<TransitionDefinition<TContext, TEvent>>;

export enum ActionTypes {
  Stop = 'xstate.stop',
  Raise = 'xstate.raise',
  Send = 'xstate.send',
  Cancel = 'xstate.cancel',
  Assign = 'xstate.assign',
  After = 'xstate.after',
  DoneState = 'done.state',
  DoneInvoke = 'done.invoke',
  Log = 'xstate.log',
  Init = 'xstate.init',
  Invoke = 'xstate.invoke',
  ErrorExecution = 'error.execution',
  ErrorCommunication = 'error.communication',
  ErrorPlatform = 'error.platform',
  ErrorCustom = 'xstate.error',
  Update = 'xstate.update',
  Pure = 'xstate.pure',
  Choose = 'xstate.choose'
}

export interface RaiseActionObject<TEvent extends EventObject>
  extends BuiltInActionObject {
  type: ActionTypes.Raise;
  params: {
    _event: SCXML.Event<TEvent>;
  };
}

export interface DoneInvokeEvent<TData> extends EventObject {
  data: TData;
}

export interface ErrorExecutionEvent extends EventObject {
  src: string;
  type: ActionTypes.ErrorExecution;
  data: any;
}

export interface ErrorPlatformEvent extends EventObject {
  data: any;
}

export interface SCXMLErrorEvent extends SCXML.Event<any> {
  name:
    | ActionTypes.ErrorExecution
    | ActionTypes.ErrorPlatform
    | ActionTypes.ErrorCommunication;
  data: any;
}

export interface DoneEventObject extends EventObject {
  data?: any;
  toString(): string;
}

export interface UpdateObject extends EventObject {
  id: string | number;
  state: AnyState;
}

export type DoneEvent = DoneEventObject & string;

export interface InvokeAction {
  type: ActionTypes.Invoke;
  src: InvokeSourceDefinition | ActorRef<any>;
  id: string;
  autoForward?: boolean;
  data?: any;
  exec?: undefined;
  meta: MetaObject | undefined;
}

export interface DynamicInvokeActionObject<
  TContext extends MachineContext,
  TEvent extends EventObject
> {
  type: ActionTypes.Invoke;
  params: InvokeDefinition<TContext, TEvent>;
}

export interface InvokeActionObject extends BaseActionObject {
  type: ActionTypes.Invoke;
  params: {
    src: InvokeSourceDefinition | ActorRef<any>;
    id: string;
    autoForward?: boolean;
    data?: any;
    exec?: undefined;
    ref?: ActorRef<any>;
    meta: MetaObject | undefined;
  };
}

export interface DynamicStopActionObject<
  TContext extends MachineContext,
  TEvent extends EventObject
> {
  type: ActionTypes.Stop;
  params: {
    actor: string | Expr<TContext, TEvent, ActorRef<any>>;
  };
}

export interface StopActionObject {
  type: ActionTypes.Stop;
  params: {
    actor: string | ActorRef<any>;
  };
}

export type DelayExpr<
  TContext extends MachineContext,
  TEvent extends EventObject
> = ExprWithMeta<TContext, TEvent, number>;

export type LogExpr<
  TContext extends MachineContext,
  TEvent extends EventObject
> = ExprWithMeta<TContext, TEvent, any>;

export interface DynamicLogAction<
  TContext extends MachineContext,
  TEvent extends EventObject
> extends BaseDynamicActionObject<
    TContext,
    TEvent,
    LogActionObject,
    {
      label: string | undefined;
      expr: string | LogExpr<TContext, TEvent>;
    }
  > {
  type: ActionTypes.Log;
}

export interface LogActionObject extends BuiltInActionObject {
  type: ActionTypes.Log;
  params: {
    label: string | undefined;
    value: any;
  };
}

export interface SendActionObject<
  TSentEvent extends EventObject = AnyEventObject
> extends BaseActionObject {
  type: 'xstate.send';
  params: {
    to: string | ActorRef<TSentEvent> | undefined;
    _event: SCXML.Event<TSentEvent>;
    event: TSentEvent;
    delay?: number;
    id: string | number;
  };
}

export type Expr<
  TContext extends MachineContext,
  TEvent extends EventObject,
  T
> = (context: TContext, event: TEvent) => T;

export type ExprWithMeta<
  TContext extends MachineContext,
  TEvent extends EventObject,
  T
> = (context: TContext, event: TEvent, meta: SCXMLEventMeta<TEvent>) => T;

export type SendExpr<
  TContext extends MachineContext,
  TEvent extends EventObject,
  TSentEvent extends EventObject = AnyEventObject
> = ExprWithMeta<TContext, TEvent, TSentEvent>;

export enum SpecialTargets {
  Parent = '#_parent',
  Internal = '#_internal'
}

export interface SendActionOptions<
  TContext extends MachineContext,
  TEvent extends EventObject
> {
  id?: string | number;
  delay?: number | string | DelayExpr<TContext, TEvent>;
  to?:
    | string
    | ExprWithMeta<TContext, TEvent, string | ActorRef<any> | undefined>
    | undefined;
}

export interface SendActionParams<
  TContext extends MachineContext,
  TEvent extends EventObject,
  TSentEvent extends EventObject = EventObject
> extends SendActionOptions<TContext, TEvent> {
  event: TSentEvent | SendExpr<TContext, TEvent, TSentEvent>;
}

export interface DynamicCancelActionObject<
  TContext extends MachineContext,
  TEvent extends EventObject
> {
  type: ActionTypes.Cancel;
  params: {
    sendId: string | ExprWithMeta<TContext, TEvent, string>;
  };
}

export interface CancelActionObject extends BaseActionObject {
  type: ActionTypes.Cancel;
  params: {
    sendId: string;
  };
}

export type Assigner<
  TContext extends MachineContext,
  TEvent extends EventObject
> = (
  context: TContext,
  event: TEvent,
  meta: AssignMeta<TContext, TEvent>
) => Partial<TContext>;

export type PartialAssigner<
  TContext extends MachineContext,
  TEvent extends EventObject,
  TKey extends keyof TContext
> = (
  context: TContext,
  event: TEvent,
  meta: AssignMeta<TContext, TEvent>
) => TContext[TKey];

export type PropertyAssigner<
  TContext extends MachineContext,
  TEvent extends EventObject
> = {
  [K in keyof TContext]?: PartialAssigner<TContext, TEvent, K> | TContext[K];
};

export type Mapper<
  TContext extends MachineContext,
  TEvent extends EventObject,
  TParams extends {}
> = (context: TContext, event: TEvent) => TParams;

export type PropertyMapper<
  TContext extends MachineContext,
  TEvent extends EventObject,
  TParams extends {}
> = {
  [K in keyof TParams]?:
    | ((context: TContext, event: TEvent) => TParams[K])
    | TParams[K];
};

export interface AnyAssignAction extends BaseActionObject {
  type: ActionTypes.Assign;
  assignment: any;
}

export type DynamicAssignAction<
  TContext extends MachineContext,
  TEvent extends EventObject
> = BaseDynamicActionObject<
  TContext,
  TEvent,
  AssignActionObject<TContext> | RaiseActionObject<TEvent>,
  {
    assignment: Assigner<TContext, TEvent> | PropertyAssigner<TContext, TEvent>;
  }
>;

export interface AssignActionObject<TContext extends MachineContext>
  extends BaseActionObject {
  type: ActionTypes.Assign;
  params: {
    context: TContext;
    actions: BaseActionObject[];
  };
}

export interface DynamicPureActionObject<
  TContext extends MachineContext,
  TEvent extends EventObject
> {
  type: ActionTypes.Pure;
  params: {
    get: (
      context: TContext,
      event: TEvent
    ) => SingleOrArray<BaseActionObject> | undefined;
  };
}

export interface PureActionObject extends BaseActionObject {
  type: ActionTypes.Pure;
  params: {
    actions: BaseActionObject[];
  };
}

export interface ChooseAction<
  TContext extends MachineContext,
  TEvent extends EventObject
> extends BaseActionObject {
  type: ActionTypes.Choose;
  params: {
    guards: Array<ChooseCondition<TContext, TEvent>>;
  };
}

export interface ResolvedChooseAction extends BaseActionObject {
  type: ActionTypes.Choose;
  params: {
    actions: BaseActionObject[];
  };
}

export interface TransitionDefinition<
  TContext extends MachineContext,
  TEvent extends EventObject
> extends TransitionConfig<TContext, TEvent> {
  target: Array<StateNode<TContext, TEvent>> | undefined;
  source: StateNode<TContext, TEvent>;
  actions: BaseActionObject[];
  guard?: GuardDefinition<TContext, TEvent>;
  eventType: TEvent['type'] | '*';
  toJSON: () => {
    target: string[] | undefined;
    source: string;
    actions: BaseActionObject[];
    guard?: GuardDefinition<TContext, TEvent>;
    eventType: TEvent['type'] | '*';
    meta?: Record<string, any>;
  };
}

export interface InitialTransitionDefinition<
  TContext extends MachineContext,
  TEvent extends EventObject
> extends TransitionDefinition<TContext, TEvent> {
  target: Array<StateNode<TContext, TEvent>>;
  guard?: never;
}

export type TransitionDefinitionMap<
  TContext extends MachineContext,
  TEvent extends EventObject
> = {
  [K in TEvent['type'] | '*']: Array<
    TransitionDefinition<
      TContext,
      K extends TEvent['type'] ? Extract<TEvent, { type: K }> : EventObject
    >
  >;
};

export interface DelayedTransitionDefinition<
  TContext extends MachineContext,
  TEvent extends EventObject
> extends TransitionDefinition<TContext, TEvent> {
  delay: number | string | DelayExpr<TContext, TEvent>;
}

export interface Edge<
  TContext extends MachineContext,
  TEvent extends EventObject,
  TEventType extends TEvent['type'] = string
> {
  event: TEventType;
  source: StateNode<TContext, TEvent>;
  target: StateNode<TContext, TEvent>;
  cond?: GuardConfig<TContext, TEvent & { type: TEventType }>;
  actions: Array<Action<TContext, TEvent>>;
  meta?: MetaObject;
  transition: TransitionDefinition<TContext, TEvent>;
}
export interface NodesAndEdges<
  TContext extends MachineContext,
  TEvent extends EventObject
> {
  nodes: StateNode[];
  edges: Array<Edge<TContext, TEvent, TEvent['type']>>;
}

export interface Segment<
  TContext extends MachineContext,
  TEvent extends EventObject
> {
  /**
   * From state.
   */
  state: State<TContext, TEvent>;
  /**
   * Event from state.
   */
  event: TEvent;
}

export interface PathItem<
  TContext extends MachineContext,
  TEvent extends EventObject
> {
  state: State<TContext, TEvent>;
  path: Array<Segment<TContext, TEvent>>;
  weight?: number;
}

export interface PathMap<
  TContext extends MachineContext,
  TEvent extends EventObject
> {
  [key: string]: PathItem<TContext, TEvent>;
}

export interface PathsItem<
  TContext extends MachineContext,
  TEvent extends EventObject
> {
  state: State<TContext, TEvent>;
  paths: Array<Array<Segment<TContext, TEvent>>>;
}

export interface PathsMap<
  TContext extends MachineContext,
  TEvent extends EventObject
> {
  [key: string]: PathsItem<TContext, TEvent>;
}

export interface TransitionMap {
  state: StateValue | undefined;
}

export interface AdjacencyMap {
  [stateId: string]: Record<string, TransitionMap>;
}

export interface ValueAdjacencyMap<
  TContext extends MachineContext,
  TEvent extends EventObject
> {
  [stateId: string]: Record<string, State<TContext, TEvent>>;
}

export interface SCXMLEventMeta<TEvent extends EventObject> {
  _event: SCXML.Event<TEvent>;
}

export interface StateMeta<
  TContext extends MachineContext,
  TEvent extends EventObject
> {
  state: State<TContext, TEvent, any>;
  _event: SCXML.Event<TEvent>;
}

export interface StateLike<TContext extends MachineContext> {
  value: StateValue;
  context: TContext;
  event: EventObject;
  _event: SCXML.Event<EventObject>;
}

export interface StateConfig<
  TContext extends MachineContext,
  TEvent extends EventObject
> {
  value: StateValue;
  context: TContext;
  _event: SCXML.Event<TEvent>;
  _sessionid: string | null;
  historyValue?: HistoryValue<TContext, TEvent>;

  actions?: BaseActionObject[];
  meta?: any;
  configuration: Array<StateNode<TContext, TEvent>>;
  transitions: Array<TransitionDefinition<TContext, TEvent>>;
  children: Record<string, ActorRef<any>>;
  done?: boolean;
  tags?: Set<string>;
  machine?: StateMachine<TContext, TEvent, any, any, any>;
}

export interface InterpreterOptions {
  /**
   * Whether state actions should be executed immediately upon transition. Defaults to `true`.
   */
  execute?: boolean;
  clock?: Clock;
  logger?: (...args: any[]) => void;
  parent?: ActorRef<any>;
  /**
   * If `true`, defers processing of sent events until the service
   * is initialized (`.start()`). Otherwise, an error will be thrown
   * for events sent to an uninitialized service.
   *
   * Default: `true`
   */
  deferEvents?: boolean;
  /**
   * The custom `id` for referencing this service.
   */
  id?: string;
  /**
   * If `true`, states and events will be logged to Redux DevTools.
   *
   * Default: `false`
   */
  devTools?: boolean | DevToolsAdapter; // TODO: add enhancer options

  /**
   * If `true`, events from the parent will be sent to this interpreter.
   *
   * Default: `false`
   */
  autoForward?: boolean;

  sync?: boolean;
}

export type AnyInterpreter = Interpreter<any, any, any>;

export declare namespace SCXML {
  // tslint:disable-next-line:no-shadowed-variable
  export interface Event<TEvent extends EventObject> {
    /**
     * This is a character string giving the name of the event.
     * The SCXML Processor must set the name field to the name of this event.
     * It is what is matched against the 'event' attribute of <transition>.
     * Note that transitions can do additional tests by using the value of this field
     * inside boolean expressions in the 'cond' attribute.
     */
    name: string;
    /**
     * This field describes the event type.
     * The SCXML Processor must set it to: "platform" (for events raised by the platform itself, such as error events),
     * "internal" (for events raised by <raise> and <send> with target '_internal')
     * or "external" (for all other events).
     */
    type: 'platform' | 'internal' | 'external';
    /**
     * If the sending entity has specified a value for this, the Processor must set this field to that value
     * (see C Event I/O Processors for details).
     * Otherwise, in the case of error events triggered by a failed attempt to send an event,
     * the Processor must set this field to the send id of the triggering <send> element.
     * Otherwise it must leave it blank.
     */
    sendid?: string;
    /**
     * This is a URI, equivalent to the 'target' attribute on the <send> element.
     * For external events, the SCXML Processor should set this field to a value which,
     * when used as the value of 'target', will allow the receiver of the event to <send>
     * a response back to the originating entity via the Event I/O Processor specified in 'origintype'.
     * For internal and platform events, the Processor must leave this field blank.
     */
    origin?: ActorRef<any>;
    /**
     * This is equivalent to the 'type' field on the <send> element.
     * For external events, the SCXML Processor should set this field to a value which,
     * when used as the value of 'type', will allow the receiver of the event to <send>
     * a response back to the originating entity at the URI specified by 'origin'.
     * For internal and platform events, the Processor must leave this field blank.
     */
    origintype?: string;
    /**
     * If this event is generated from an invoked child process, the SCXML Processor
     * must set this field to the invoke id of the invocation that triggered the child process.
     * Otherwise it must leave it blank.
     */
    invokeid?: string;
    /**
     * This field contains whatever data the sending entity chose to include in this event.
     * The receiving SCXML Processor should reformat this data to match its data model,
     * but must not otherwise modify it.
     *
     * If the conversion is not possible, the Processor must leave the field blank
     * and must place an error 'error.execution' in the internal event queue.
     */
    data: TEvent;
    /**
     * @private
     */
    $$type: 'scxml';
  }
}

// Taken from RxJS
export type Observer<T> =
  | {
      next: (value: T) => void;
      error?: (err: any) => void;
      complete?: () => void;
    }
  | {
      next?: (value: T) => void;
      error: (err: any) => void;
      complete?: () => void;
    }
  | {
      next?: (value: T) => void;
      error?: (err: any) => void;
      complete: () => void;
    };

export interface Subscription {
  unsubscribe(): void;
}

export interface InteropObservable<T> {
  [Symbol.observable]: () => InteropSubscribable<T>;
}

export interface InteropSubscribable<T> {
  subscribe(observer: Observer<T>): Subscription;
}

export interface Subscribable<T> extends InteropSubscribable<T> {
  subscribe(observer: Observer<T>): Subscription;
  subscribe(
    next: (value: T) => void,
    error?: (error: any) => void,
    complete?: () => void
  ): Subscription;
}

// TODO: should only take in behaviors
export type Spawnable =
  | AnyStateMachine
  | PromiseLike<any>
  | InvokeCallback
  | InteropObservable<any>
  | Subscribable<any>
  | Behavior<any, any>;

export type ExtractEvent<
  TEvent extends EventObject,
  TEventType extends TEvent['type']
> = TEvent extends { type: TEventType } ? TEvent : never;

export interface BaseActorRef<TEvent extends EventObject> {
  send: (event: TEvent) => void;
}

export interface ActorLike<TCurrent, TEvent extends EventObject>
  extends Subscribable<TCurrent> {
  send: Sender<TEvent>;
}

export type Sender<TEvent extends EventObject> = (event: TEvent) => void;

export interface ActorRef<TEvent extends EventObject, TEmitted = any>
  extends Subscribable<TEmitted>,
    InteropObservable<TEmitted> {
  name: string;
  send: (event: TEvent) => void;
  start?: () => void;
  getSnapshot: () => TEmitted | undefined;
  stop?: () => void;
  toJSON?: () => any;
}

export type ActorRefFrom<T> = ReturnTypeOrValue<T> extends infer R
  ? R extends StateMachine<
      infer TContext,
      infer TEvent,
      any,
      any,
      infer TResolvedTypesMeta
    >
    ? ActorRef<TEvent, State<TContext, TEvent, TResolvedTypesMeta>>
    : R extends Promise<infer U>
    ? ActorRef<never, U>
    : R extends Behavior<infer TEvent, infer TEmitted>
    ? ActorRef<TEvent, TEmitted>
    : never
  : never;

export type DevToolsAdapter = (service: AnyInterpreter) => void;

export type InterpreterFrom<
  T extends AnyStateMachine | ((...args: any[]) => AnyStateMachine)
> = T extends StateMachine<
  infer TContext,
  infer TEvent,
  any,
  any,
  infer TResolvedTypesMeta
>
  ? Interpreter<TContext, TEvent, TResolvedTypesMeta>
  : T extends (
      ...args: any[]
    ) => StateMachine<
      infer TContext,
      infer TEvent,
      any,
      any,
      infer TResolvedTypesMeta
    >
  ? Interpreter<TContext, TEvent, TResolvedTypesMeta>
  : never;

export type MachineImplementationsFrom<
  T extends AnyStateMachine | ((...args: any[]) => AnyStateMachine),
  TRequireMissingImplementations extends boolean = false
> = ReturnTypeOrValue<T> extends StateMachine<
  infer TContext,
  infer TEvent,
  any,
  any,
  infer TResolvedTypesMeta
>
  ? InternalMachineImplementations<
      TContext,
      TEvent,
      TResolvedTypesMeta,
      TRequireMissingImplementations
    >
  : never;

// only meant to be used internally for debugging purposes
export type __ResolvedTypesMetaFrom<T> = T extends StateMachine<
  any,
  any,
  any,
  infer TResolvedTypesMeta
>
  ? TResolvedTypesMeta
  : never;

export type EventOfMachine<
  TMachine extends AnyStateMachine
> = TMachine extends StateMachine<any, infer E, any, any, any> ? E : never;

export interface ActorContext<TEvent extends EventObject, TEmitted> {
  parent?: ActorRef<any, any>;
  self: ActorRef<TEvent, TEmitted>;
  name: string;
  observers: Set<Observer<TEmitted>>;
  _event: SCXML.Event<TEvent> | LifecycleSignal;
}

export interface Behavior<TEvent extends EventObject, TEmitted = any> {
  transition: (
    state: TEmitted,
    message: TEvent | LifecycleSignal,
    ctx: ActorContext<TEvent, TEmitted>
  ) => TEmitted;
  initialState: TEmitted;
  start?: (actorCtx: ActorContext<TEvent, TEmitted>) => TEmitted;
  subscribe?: (observer: Observer<TEmitted>) => Subscription | undefined;
}

export type EmittedFrom<T> = ReturnTypeOrValue<T> extends infer R
  ? R extends ActorRef<infer _, infer TEmitted>
    ? TEmitted
    : R extends Behavior<infer _, infer TEmitted>
    ? TEmitted
    : R extends ActorContext<infer _, infer TEmitted>
    ? TEmitted
    : never
  : never;

type ResolveEventType<T> = ReturnTypeOrValue<T> extends infer R
  ? R extends StateMachine<
      infer _,
      infer TEvent,
      infer __,
      infer ___,
      infer ____
    >
    ? TEvent
    : R extends Model<infer _, infer TEvent, infer __, infer ___>
    ? TEvent
    : R extends State<infer _, infer TEvent, infer __>
    ? TEvent
<<<<<<< HEAD
    : R extends Interpreter<infer _, infer TEvent, infer __>
=======
    : // TODO: the special case for Interpreter shouldn't be needed here as it implements ActorRef
    // however to drop it we'd have to remove ` | SCXML.Event<TEvent>` from its `send`'s accepted parameter
    R extends Interpreter<
        infer _,
        infer __,
        infer TEvent,
        infer ___,
        infer ____
      >
>>>>>>> c66b55e5
    ? TEvent
    : R extends ActorRef<infer TEvent, infer _>
    ? TEvent
    : never
  : never;

export type EventFrom<
  T,
  K extends Prop<TEvent, 'type'> = never,
  TEvent = ResolveEventType<T>
> = IsNever<K> extends true ? TEvent : Extract<TEvent, { type: K }>;

/**
 * Events that do not require payload
 */
export type SimpleEventsOf<
  TEvent extends EventObject
> = ExtractWithSimpleSupport<TEvent>;

export type ContextFrom<T> = ReturnTypeOrValue<T> extends infer R
  ? R extends StateMachine<
      infer TContext,
      infer _,
      infer __,
      infer ___,
      infer ____
    >
    ? TContext
    : R extends Model<infer TContext, infer _, infer __, infer ___>
    ? TContext
    : R extends State<infer TContext, infer _, infer __>
    ? TContext
    : R extends Interpreter<infer TContext, infer _, infer __>
    ? TContext
    : never
  : never;

export type InferEvent<E extends EventObject> = {
  [T in E['type']]: { type: T } & Extract<E, { type: T }>;
}[E['type']];<|MERGE_RESOLUTION|>--- conflicted
+++ resolved
@@ -1831,19 +1831,9 @@
     ? TEvent
     : R extends State<infer _, infer TEvent, infer __>
     ? TEvent
-<<<<<<< HEAD
-    : R extends Interpreter<infer _, infer TEvent, infer __>
-=======
     : // TODO: the special case for Interpreter shouldn't be needed here as it implements ActorRef
     // however to drop it we'd have to remove ` | SCXML.Event<TEvent>` from its `send`'s accepted parameter
-    R extends Interpreter<
-        infer _,
-        infer __,
-        infer TEvent,
-        infer ___,
-        infer ____
-      >
->>>>>>> c66b55e5
+    R extends Interpreter<infer _, infer TEvent, infer __>
     ? TEvent
     : R extends ActorRef<infer TEvent, infer _>
     ? TEvent
