--- conflicted
+++ resolved
@@ -2,7 +2,7 @@
 import { State } from './State';
 import { Clock, Interpreter } from './interpreter';
 import { StateMachine } from './StateMachine';
-import { Behavior } from './behavior';
+import { LifecycleSignal } from './behaviors';
 
 export type EventType = string;
 export type ActionType = string;
@@ -305,44 +305,11 @@
   src: InvokeSourceDefinition;
 }
 
-<<<<<<< HEAD
 export interface InvokeDefinition<
   TContext extends MachineContext,
   TEvent extends EventObject
 > {
   id: string;
-=======
-/**
- * Returns either a Promises or a callback handler (for streams of events) given the
- * machine's current `context` and `event` that invoked the service.
- *
- * For Promises, the only events emitted to the parent will be:
- * - `done.invoke.<id>` with the `data` containing the resolved payload when the promise resolves, or:
- * - `error.platform.<id>` with the `data` containing the caught error, and `src` containing the service `id`.
- *
- * For callback handlers, the `callback` will be provided, which will send events to the parent service.
- *
- * @param context The current machine `context`
- * @param event The event that invoked the service
- */
-export type InvokeCreator<
-  TContext,
-  TEvent extends EventObject,
-  TFinalContext = any
-> = (
-  context: TContext,
-  event: TEvent,
-  meta: InvokeMeta
-) =>
-  | PromiseLike<TFinalContext>
-  | StateMachine<TFinalContext, any, any>
-  | Subscribable<EventObject>
-  | InvokeCallback<any, TEvent>
-  | Behavior<any>;
-
-export interface InvokeDefinition<TContext, TEvent extends EventObject>
-  extends ActivityDefinition<TContext, TEvent> {
->>>>>>> a5a572d2
   /**
    * The source of the actor's behavior to be invoked
    */
@@ -1328,11 +1295,13 @@
   }
 }
 
+// TODO: should only take in behaviors
 export type Spawnable =
   | StateMachine<any, any, any>
   | PromiseLike<any>
   | InvokeCallback
-  | Subscribable<any>;
+  | Subscribable<any>
+  | Behavior<any, any>;
 
 // Taken from RxJS
 export type Observer<T> =
@@ -1365,16 +1334,6 @@
   ): Subscription;
 }
 
-<<<<<<< HEAD
-=======
-export type Spawnable =
-  | StateMachine<any, any, any>
-  | PromiseLike<any>
-  | InvokeCallback
-  | Subscribable<any>
-  | Behavior<any>;
-
->>>>>>> a5a572d2
 export type ExtractEvent<
   TEvent extends EventObject,
   TEventType extends TEvent['type']
@@ -1401,7 +1360,6 @@
   toJSON?: () => any;
 }
 
-<<<<<<< HEAD
 export type ActorRefFrom<T extends Spawnable> = T extends StateMachine<
   infer TContext,
   infer TEvent,
@@ -1410,38 +1368,15 @@
   ? ActorRef<TEvent, State<TContext, TEvent, TTypestate>>
   : T extends Promise<infer U>
   ? ActorRef<never, U>
+  : T extends Behavior<infer TEvent1, infer TEmitted1>
+  ? ActorRef<TEvent1, TEmitted1>
   : ActorRef<any, any>; // TODO: expand
-=======
-/**
- * @deprecated Use `ActorRef` instead.
- */
-export type SpawnedActorRef<
-  TEvent extends EventObject,
-  TEmitted = any
-> = ActorRef<TEvent, TEmitted>;
-
-export type ActorRefFrom<
-  T extends StateMachine<any, any, any> | Promise<any> | Behavior<any>
-> = T extends StateMachine<infer TContext, any, infer TEvent, infer TTypestate>
-  ? ActorRef<TEvent, State<TContext, TEvent, any, TTypestate>> & {
-      /**
-       * @deprecated Use `.getSnapshot()` instead.
-       */
-      state: State<TContext, TEvent, any, TTypestate>;
-    }
-  : T extends Promise<infer U>
-  ? ActorRef<never, U>
-  : T extends Behavior<infer TEvent, infer TEmitted>
-  ? ActorRef<TEvent, TEmitted>
-  : never;
->>>>>>> a5a572d2
 
 export type DevToolsAdapter = (service: AnyInterpreter) => void;
 
 export type Lazy<T> = () => T;
 
 export type InterpreterFrom<
-<<<<<<< HEAD
   T extends StateMachine<any, any, any>
 > = T extends StateMachine<infer TContext, infer TEvent, infer TTypestate>
   ? Interpreter<TContext, TEvent, TTypestate>
@@ -1450,31 +1385,21 @@
 export type EventOfMachine<
   TMachine extends StateMachine<any, any>
 > = TMachine extends StateMachine<any, infer E> ? E : never;
-=======
-  T extends StateMachine<any, any, any, any>
-> = T extends StateMachine<
-  infer TContext,
-  infer TStateSchema,
-  infer TEvent,
-  infer TTypestate
->
-  ? Interpreter<TContext, TStateSchema, TEvent, TTypestate>
-  : never;
 
 export interface ActorContext<TEvent extends EventObject, TEmitted> {
   parent?: ActorRef<any, any>;
   self: ActorRef<TEvent, TEmitted>;
-  id: string;
+  name: string;
   observers: Set<Observer<TEmitted>>;
 }
 
 export interface Behavior<TEvent extends EventObject, TEmitted = any> {
   transition: (
     state: TEmitted,
-    event: TEvent,
-    actorCtx: ActorContext<TEvent, TEmitted>
+    message: TEvent | LifecycleSignal,
+    ctx: ActorContext<TEvent, TEmitted>
   ) => TEmitted;
   initialState: TEmitted;
   start?: (actorCtx: ActorContext<TEvent, TEmitted>) => TEmitted;
-}
->>>>>>> a5a572d2
+  subscribe?: (observer: Observer<TEmitted>) => Subscription | undefined;
+}