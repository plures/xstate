--- conflicted
+++ resolved
@@ -32,8 +32,8 @@
   InitialTransitionConfig,
   InitialTransitionDefinition,
   Event,
-  ChooseAction,
-  MachineContext
+  MachineContext,
+  PredictableActionArgumentsExec
 } from './types';
 import { State } from './State';
 import {
@@ -78,8 +78,9 @@
   TContext extends MachineContext,
   TE extends EventObject
 >(stateNode: StateNode<TContext, TE>): Array<StateNode<TContext, TE>> {
-  return Object.keys(stateNode.states).map((key) => stateNode.states[key]);
-  // .filter((sn) => sn.type !== 'history');
+  return Object.keys(stateNode.states)
+    .map((key) => stateNode.states[key])
+    .filter((sn) => sn.type !== 'history');
 }
 
 export function getProperAncestors<
@@ -98,20 +99,7 @@
     m = m.parent;
   }
 
-<<<<<<< HEAD
   return ancestors;
-=======
-export function getAllChildren<TC, TE extends EventObject>(
-  stateNode: StateNode<TC, any, TE>
-): Array<StateNode<TC, any, TE>> {
-  return Object.keys(stateNode.states).map((key) => stateNode.states[key]);
-}
-
-export function getChildren<TC, TE extends EventObject>(
-  stateNode: StateNode<TC, any, TE>
-): Array<StateNode<TC, any, TE>> {
-  return getAllChildren(stateNode).filter((sn) => sn.type !== 'history');
->>>>>>> d40a822a
 }
 
 export function getAllStateNodes<
@@ -780,7 +768,7 @@
       : toStateValue(state, stateNode.machine.delimiter);
 
   if (isString(stateValue)) {
-    return [stateNode.states[stateValue]];
+    return [stateNode, stateNode.states[stateValue]];
   }
 
   const childStateKeys = Object.keys(stateValue);
@@ -790,7 +778,8 @@
     .map((subStateKey) => getStateNode(stateNode, subStateKey))
     .filter(Boolean);
 
-  return childStateNodes.concat(
+  return [stateNode].concat(
+    childStateNodes,
     childStateKeys.reduce((allSubStateNodes, subStateKey) => {
       const subStateNode = getStateNode(stateNode, subStateKey);
       if (!subStateNode) {
@@ -921,9 +910,9 @@
   TContext extends MachineContext,
   TEvent extends EventObject
 >(stateNode: StateNode<TContext, TEvent>): Array<StateNode<TContext, TEvent>> {
-  return getChildren(stateNode).filter((sn) => {
-    return sn.type === 'history';
-  });
+  return Object.keys(stateNode.states)
+    .map((key) => stateNode.states[key])
+    .filter((sn) => sn.type === 'history');
 }
 
 function isDescendant<TC extends MachineContext, TE extends EventObject>(
@@ -1194,11 +1183,9 @@
 
         if (grandparent.type === 'parallel') {
           if (
-            getChildren(grandparent)
-              .filter((child) => child.type !== 'history')
-              .every((parentNode) =>
-                isInFinalState([...mutConfiguration], parentNode)
-              )
+            getChildren(grandparent).every((parentNode) =>
+              isInFinalState([...mutConfiguration], parentNode)
+            )
           ) {
             internalQueue.push(toSCXMLEvent(done(grandparent.id)));
           }
@@ -1414,7 +1401,8 @@
   context: TContext,
   mutConfiguration: Set<StateNode<TContext, TEvent>>,
   machine: StateMachine<TContext, TEvent>,
-  _event: SCXML.Event<TEvent>
+  _event: SCXML.Event<TEvent>,
+  predictableExec?: PredictableActionArgumentsExec
 ): {
   actions: BaseActionObject[];
   configuration: typeof mutConfiguration;
@@ -1467,6 +1455,18 @@
   );
 
   actions.push(...res.actions);
+
+  const nextConfiguration = [...mutConfiguration];
+
+  if (isInFinalState(nextConfiguration)) {
+    actions.push(
+      ...flatten(
+        nextConfiguration
+          .sort((a, b) => b.order - a.order)
+          .map((state) => state.exit)
+      )
+    );
+  }
 
   try {
     const {
@@ -1478,7 +1478,8 @@
       machine,
       _event,
       currentState,
-      context
+      context,
+      predictableExec
     );
 
     internalQueue.push(...res.internalQueue);
@@ -1560,6 +1561,7 @@
   machine: StateMachine<TContext, TEvent, any, any, any>,
   transitions: Transitions<TContext, TEvent>,
   currentState: State<TContext, TEvent, any>,
+  predictableExec?: PredictableActionArgumentsExec,
   _event: SCXML.Event<TEvent> = initEvent as SCXML.Event<TEvent>
 ): State<TContext, TEvent, any> {
   // Transition will "apply" if:
@@ -1591,7 +1593,8 @@
     currentState.context,
     new Set(prevConfig),
     machine,
-    _event
+    _event,
+    predictableExec
   );
 
   if (!currentState._initial && !willTransition) {
@@ -1667,15 +1670,16 @@
   });
 }
 
-function resolveActionsAndContext<
+export function resolveActionsAndContext<
   TContext extends MachineContext,
   TEvent extends EventObject
 >(
   actions: BaseActionObject[],
   machine: StateMachine<TContext, TEvent, any, any, any>,
   _event: SCXML.Event<TEvent>,
-  currentState: State<TContext, TEvent> | undefined,
-  context: TContext
+  currentState: State<TContext, TEvent, any> | undefined,
+  context: TContext,
+  predictableExec?: PredictableActionArgumentsExec
 ): {
   actions: typeof actions;
   raised: Array<RaiseActionObject<TEvent>>;
@@ -1725,11 +1729,6 @@
           }
         );
 
-        if (resolvedActionObject.type === actionTypes.raise) {
-          raiseActions.push(resolvedActionObject);
-          return;
-        }
-
         context = resolvedActionObject.params.context;
         preservedContexts.push(resolvedActionObject.params.context);
         resolvedActions.push(
@@ -1756,57 +1755,42 @@
           raiseActions.push(resolvedActionObject);
         } else {
           resolvedActions.push(resolvedActionObject);
+          if (
+            predictableExec &&
+            resolvedActionObject.type !== actionTypes.invoke
+          ) {
+            predictableExec(
+              resolvedActionObject,
+              preservedContexts[preservedContexts.length - 1],
+              _event
+            );
+          }
         }
       }
       return;
     }
-    switch (executableActionObject.type) {
-      case actionTypes.raise:
-        raiseActions.push(executableActionObject as RaiseActionObject<TEvent>);
-        break;
-      case actionTypes.choose: {
-        const chooseAction = executableActionObject as ChooseAction<
-          TContext,
-          TEvent
-        >;
-        const matchedActions = chooseAction.params.guards.find((condition) => {
-          const guard =
-            condition.guard &&
-            toGuardDefinition(
-              condition.guard,
-              (guardType) => machine.options.guards[guardType]
-            );
-          return (
-            !guard ||
-            evaluateGuard(guard, context, _event, currentState as any, machine)
-          );
-        })?.actions;
-
-        if (matchedActions) {
-          toActionObjects(
-            toArray(matchedActions),
-            machine.options.actions
-          ).forEach(resolveAction);
-        }
-        break;
-      }
-      default:
-        const contextIndex = preservedContexts.length - 1;
-        if (isExecutableAction(executableActionObject)) {
-          executableActionObject.setContext(preservedContexts[contextIndex]);
-          resolvedActions.push(executableActionObject);
-        } else {
-          const resolvedActionObject = toActionObject(
-            executableActionObject,
-            machine.options.actions
-          );
-
-          const actionExec = new ExecutableAction(resolvedActionObject);
-          actionExec.setContext(preservedContexts[contextIndex]);
-
-          resolvedActions.push(actionExec);
-        }
-        break;
+    const contextIndex = preservedContexts.length - 1;
+    if (isExecutableAction(executableActionObject)) {
+      executableActionObject.setContext(preservedContexts[contextIndex]);
+      resolvedActions.push(executableActionObject);
+    } else {
+      const resolvedActionObject = toActionObject(
+        executableActionObject,
+        machine.options.actions
+      );
+
+      const actionExec = new ExecutableAction(resolvedActionObject);
+      actionExec.setContext(preservedContexts[contextIndex]);
+
+      resolvedActions.push(actionExec);
+    }
+
+    if (predictableExec) {
+      predictableExec(
+        resolvedActions[resolvedActions.length - 1],
+        preservedContexts[preservedContexts.length - 1],
+        _event
+      );
     }
   }
 
@@ -1828,11 +1812,13 @@
 export function macrostep<TMachine extends AnyStateMachine>(
   state: StateFromMachine<TMachine>,
   event: Event<TMachine['__TEvent']> | SCXML.Event<TMachine['__TEvent']> | null,
-  machine: TMachine
+  machine: TMachine,
+  predictableExec?: PredictableActionArgumentsExec
 ): typeof state {
   // Assume the state is at rest (no raised events)
   // Determine the next state based on the next microstep
-  const nextState = event === null ? state : machine.microstep(state, event);
+  const nextState =
+    event === null ? state : machine.microstep(state, event, predictableExec);
 
   const { _internalQueue } = nextState;
   let maybeNextState = nextState;
@@ -1844,6 +1830,14 @@
     );
 
     if (eventlessTransitions.length === 0) {
+      // TODO: this is a bit of a hack, we need to review this
+      // this matches the behavior from v4 for eventless transitions
+      // where for `hasAlwaysTransitions` we were always trying to resolve with a NULL event
+      // and if a transition was not selected the `state.transitions` stayed empty
+      // without this we get into an infinite loop in the dieHard test in `@xstate/test` for the `simplePathsTo`
+      if (maybeNextState.configuration.some((state) => state.always)) {
+        maybeNextState.transitions = [];
+      }
       if (!_internalQueue.length) {
         break;
       } else {
@@ -1852,7 +1846,8 @@
 
         maybeNextState = machine.microstep(
           maybeNextState,
-          internalEvent as any
+          internalEvent as any,
+          predictableExec
         );
 
         _internalQueue.push(...maybeNextState._internalQueue);
@@ -1867,6 +1862,7 @@
         machine,
         eventlessTransitions,
         maybeNextState,
+        predictableExec,
         maybeNextState._event
       );
       _internalQueue.push(...maybeNextState._internalQueue);
