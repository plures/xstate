import {
  EventObject,
  Subscribable,
  InvokeDefinition,
  AnyEventObject,
<<<<<<< HEAD
  StateMachine,
  Spawnable
} from './types';
import { isMachine } from './utils';
=======
  SCXML
} from './types';
import { StateMachine } from '.';
import { isMachine, mapContext } from './utils';
>>>>>>> 0c352170

export interface Actor<
  TContext = any,
  TEvent extends EventObject = AnyEventObject
> extends Subscribable<TContext> {
  id: string;
  send: (event: TEvent) => any; // TODO: change to void
  stop?: () => any | undefined;
  toJSON: () => {
    id: string;
  };
  meta?: InvokeDefinition<TContext, TEvent>;
  state?: any;
  deferred?: boolean;
}

export function createNullActor(id: string): Actor {
  return {
    id,
    send: () => void 0,
    subscribe: () => ({
      unsubscribe: () => void 0
    }),
    toJSON: () => ({
      id
    })
  };
}

/**
 * Creates a deferred actor that is able to be invoked given the provided
 * invocation information in its `.meta` value.
 *
 * @param invokeDefinition The meta information needed to invoke the actor.
 */
export function createInvocableActor<TC, TE extends EventObject>(
  invokeDefinition: InvokeDefinition<TC, TE>,
<<<<<<< HEAD
  machine?: StateMachine<TC, any, TE>
=======
  machine: StateMachine<TC, any, TE>,
  context: TC,
  _event: SCXML.Event<TE>
>>>>>>> 0c352170
): Actor {
  const serviceCreator = machine?.options.services?.[invokeDefinition.src];
  const tempActor = serviceCreator
    ? createDeferredActor(serviceCreator as Spawnable, invokeDefinition.id)
    : createNullActor(invokeDefinition.id);

  tempActor.meta = invokeDefinition;

  return tempActor;
}

export function createDeferredActor(entity: Spawnable, id: string): Actor {
  const tempActor = createNullActor(id);
  tempActor.deferred = true;

<<<<<<< HEAD
  if (isMachine(entity)) {
    tempActor.state = entity.initialState;
=======
  if (isMachine(serviceCreator)) {
    const resolvedData = invokeDefinition.data
      ? mapContext(invokeDefinition.data, context, _event)
      : undefined;
    tempActor.state = (resolvedData
      ? serviceCreator.withContext(resolvedData)
      : serviceCreator
    ).initialState;
>>>>>>> 0c352170
  }

  return tempActor;
}

export function isActor(item: any): item is Actor {
  try {
    return typeof item.send === 'function';
  } catch (e) {
    return false;
  }
}<|MERGE_RESOLUTION|>--- conflicted
+++ resolved
@@ -3,17 +3,11 @@
   Subscribable,
   InvokeDefinition,
   AnyEventObject,
-<<<<<<< HEAD
   StateMachine,
-  Spawnable
-} from './types';
-import { isMachine } from './utils';
-=======
+  Spawnable,
   SCXML
 } from './types';
-import { StateMachine } from '.';
 import { isMachine, mapContext } from './utils';
->>>>>>> 0c352170
 
 export interface Actor<
   TContext = any,
@@ -51,17 +45,20 @@
  */
 export function createInvocableActor<TC, TE extends EventObject>(
   invokeDefinition: InvokeDefinition<TC, TE>,
-<<<<<<< HEAD
-  machine?: StateMachine<TC, any, TE>
-=======
   machine: StateMachine<TC, any, TE>,
   context: TC,
   _event: SCXML.Event<TE>
->>>>>>> 0c352170
 ): Actor {
   const serviceCreator = machine?.options.services?.[invokeDefinition.src];
+  const resolvedData = invokeDefinition.data
+    ? mapContext(invokeDefinition.data, context, _event)
+    : undefined;
   const tempActor = serviceCreator
-    ? createDeferredActor(serviceCreator as Spawnable, invokeDefinition.id)
+    ? createDeferredActor(
+        serviceCreator as Spawnable,
+        invokeDefinition.id,
+        resolvedData
+      )
     : createNullActor(invokeDefinition.id);
 
   tempActor.meta = invokeDefinition;
@@ -69,23 +66,16 @@
   return tempActor;
 }
 
-export function createDeferredActor(entity: Spawnable, id: string): Actor {
+export function createDeferredActor(
+  entity: Spawnable,
+  id: string,
+  data?: any
+): Actor {
   const tempActor = createNullActor(id);
   tempActor.deferred = true;
 
-<<<<<<< HEAD
   if (isMachine(entity)) {
-    tempActor.state = entity.initialState;
-=======
-  if (isMachine(serviceCreator)) {
-    const resolvedData = invokeDefinition.data
-      ? mapContext(invokeDefinition.data, context, _event)
-      : undefined;
-    tempActor.state = (resolvedData
-      ? serviceCreator.withContext(resolvedData)
-      : serviceCreator
-    ).initialState;
->>>>>>> 0c352170
+    tempActor.state = (data ? entity.withContext(data) : entity).initialState;
   }
 
   return tempActor;
