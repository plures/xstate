--- conflicted
+++ resolved
@@ -6,24 +6,9 @@
   toInvokeConfig,
   toInvokeSource,
   toTransitionConfigArray,
-<<<<<<< HEAD
   createInvokeId
 } from './utils.js';
 import type {
-=======
-  normalizeTarget,
-  evaluateGuard,
-  createInvokeId,
-  isRaisableAction
-} from './utils';
-import {
-  Event,
-  StateValue,
-  TransitionConfig,
-  StateTransition,
-  StateValueMap,
-  MachineOptions,
->>>>>>> 035b4140
   EventObject,
   HistoryStateNodeConfig,
   StateNodeDefinition,
@@ -36,19 +21,7 @@
   InvokeDefinition,
   Mapper,
   PropertyMapper,
-<<<<<<< HEAD
   SCXML,
-=======
-  NullEvent,
-  MachineConfig,
-  InvokeCreator,
-  DoneEventObject,
-  SingleOrArray,
-  SCXML,
-  ActivityActionObject,
-  InvokeActionObject,
-  Typestate,
->>>>>>> 035b4140
   TransitionDefinitionMap,
   InitialTransitionDefinition,
   MachineContext,
@@ -179,43 +152,21 @@
     this.order = this.machine.idMap.size;
     this.machine.idMap.set(this.id, this);
 
-<<<<<<< HEAD
-    this.states = (this.config.states
-      ? mapValues(
-          this.config.states,
-          (stateConfig: StateNodeConfig<TContext, TEvent>, key) => {
-            const stateNode = new StateNode(stateConfig, {
-              _parent: this,
-              _key: key as string,
-              _machine: this.machine
-            });
-            return stateNode;
-          }
-        )
-      : EMPTY_OBJECT) as StateNodesConfig<TContext, TEvent>;
-=======
     this.states = (
       this.config.states
         ? mapValues(
             this.config.states,
-            (stateConfig: StateNodeConfig<TContext, any, TEvent>, key) => {
-              const stateNode = new StateNode(stateConfig, {}, undefined, {
-                parent: this,
-                key: key as string
-              });
-              Object.assign(this.idMap, {
-                [stateNode.id]: stateNode,
-                ...stateNode.idMap
+            (stateConfig: StateNodeConfig<TContext, TEvent>, key) => {
+              const stateNode = new StateNode(stateConfig, {
+                _parent: this,
+                _key: key as string,
+                _machine: this.machine
               });
               return stateNode;
             }
           )
         : EMPTY_OBJECT
-    ) as StateNodesConfig<TContext, TStateSchema, TEvent>;
-
-    // Document order
-    let order = 0;
->>>>>>> 035b4140
+    ) as StateNodesConfig<TContext, TEvent>;
 
     if (this.type === 'compound' && !this.config.initial) {
       throw new Error(
@@ -234,17 +185,6 @@
     this.entry = toActionObjects(this.config.entry);
     this.exit = toActionObjects(this.config.exit);
 
-<<<<<<< HEAD
-=======
-    // TODO: deprecate (entry)
-    this.onEntry = toArray(this.config.entry || this.config.onEntry).map(
-      (action) => toActionObject(action as any)
-    );
-    // TODO: deprecate (exit)
-    this.onExit = toArray(this.config.exit || this.config.onExit).map(
-      (action) => toActionObject(action as any)
-    );
->>>>>>> 035b4140
     this.meta = this.config.meta;
     this.doneData =
       this.type === 'final'
@@ -256,10 +196,9 @@
   public _initialize() {
     this.transitions = formatTransitions(this);
     if (this.config.always) {
-      this.always = toTransitionConfigArray(
-        NULL_EVENT,
-        this.config.always
-      ).map((t) => formatTransition(this, t));
+      this.always = toTransitionConfigArray(NULL_EVENT, this.config.always).map(
+        (t) => formatTransition(this, t)
+      );
     }
 
     Object.keys(this.states).forEach((key) => {
@@ -390,72 +329,7 @@
     return this.events.includes(event.type);
   }
 
-<<<<<<< HEAD
   public next(
-=======
-  /**
-   * Resolves the given `state` to a new `State` instance relative to this machine.
-   *
-   * This ensures that `.events` and `.nextEvents` represent the correct values.
-   *
-   * @param state The state to resolve
-   */
-  public resolveState(
-    state: State<TContext, TEvent, any, any> | StateConfig<TContext, TEvent>
-  ): State<TContext, TEvent, TStateSchema, TTypestate, TResolvedTypesMeta> {
-    const stateFromConfig =
-      state instanceof State ? state : State.create(state);
-
-    const configuration = Array.from(
-      getConfiguration([], this.getStateNodes(stateFromConfig.value))
-    );
-    return new State({
-      ...stateFromConfig,
-      value: this.resolve(stateFromConfig.value),
-      configuration,
-      done: isInFinalState(configuration, this),
-      tags: getTagsFromConfiguration(configuration),
-      machine: this.machine as unknown as AnyStateMachine
-    });
-  }
-
-  private transitionLeafNode(
-    stateValue: string,
-    state: State<TContext, TEvent>,
-    _event: SCXML.Event<TEvent>
-  ): StateTransition<TContext, TEvent> | undefined {
-    const stateNode = this.getStateNode(stateValue);
-    const next = stateNode.next(state, _event);
-
-    if (!next || !next.transitions.length) {
-      return this.next(state, _event);
-    }
-
-    return next;
-  }
-  private transitionCompoundNode(
-    stateValue: StateValueMap,
-    state: State<TContext, TEvent>,
-    _event: SCXML.Event<TEvent>
-  ): StateTransition<TContext, TEvent> | undefined {
-    const subStateKeys = Object.keys(stateValue);
-
-    const stateNode = this.getStateNode(subStateKeys[0]);
-    const next = stateNode._transition(
-      stateValue[subStateKeys[0]],
-      state,
-      _event
-    );
-
-    if (!next || !next.transitions.length) {
-      return this.next(state, _event);
-    }
-
-    return next;
-  }
-  private transitionParallelNode(
-    stateValue: StateValueMap,
->>>>>>> 035b4140
     state: State<TContext, TEvent>,
     _event: SCXML.Event<TEvent>
   ): TransitionDefinition<TContext, TEvent>[] | undefined {
@@ -507,776 +381,7 @@
       }
     }
 
-<<<<<<< HEAD
     return selectedTransition ? [selectedTransition] : undefined;
-=======
-    if (!selectedTransition) {
-      return undefined;
-    }
-    if (!nextStateNodes.length) {
-      return {
-        transitions: [selectedTransition],
-        exitSet: [],
-        configuration: state.value ? [this] : [],
-        source: state,
-        actions
-      };
-    }
-
-    const allNextStateNodes = flatten(
-      nextStateNodes.map((stateNode) => {
-        return this.getRelativeStateNodes(stateNode, state.historyValue);
-      })
-    );
-
-    const isInternal = !!selectedTransition.internal;
-
-    return {
-      transitions: [selectedTransition],
-      exitSet: isInternal
-        ? []
-        : flatten(
-            nextStateNodes.map((targetNode) =>
-              this.getPotentiallyReenteringNodes(targetNode)
-            )
-          ),
-      configuration: allNextStateNodes,
-      source: state,
-      actions
-    };
-  }
-
-  // even though the name of this function mentions reentry nodes
-  // we are pushing its result into `exitSet`
-  // that's because what we exit might be reentered (it's an invariant of reentrancy)
-  private getPotentiallyReenteringNodes(
-    targetNode: StateNode<TContext, any, TEvent, any, any, any>
-  ): Array<StateNode<TContext, any, TEvent, any, any, any>> {
-    if (this.order < targetNode.order) {
-      return [this];
-    }
-
-    const nodes: Array<StateNode<TContext, any, TEvent, any, any, any>> = [];
-    let marker: StateNode<TContext, any, TEvent, any, any, any> | undefined =
-      this;
-    let possibleAncestor: StateNode<TContext, any, TEvent, any, any, any> =
-      targetNode;
-
-    while (marker && marker !== possibleAncestor) {
-      nodes.push(marker);
-      marker = marker.parent;
-    }
-    if (marker !== possibleAncestor) {
-      // we never got to `possibleAncestor`, therefore the initial `marker` "escapes" it
-      // it's in a different part of the tree so no states will be reentered for such an external transition
-      return [];
-    }
-    nodes.push(possibleAncestor);
-    return nodes;
-  }
-
-  private getActions(
-    resolvedConfig: Set<StateNode<any, any, any, any, any, any>>,
-    isDone: boolean,
-    transition: StateTransition<TContext, TEvent>,
-    currentContext: TContext,
-    _event: SCXML.Event<TEvent>,
-    prevState?: State<TContext, any, any, any, any>,
-    predictableExec?: PredictableActionArgumentsExec
-  ): Array<{
-    type: string;
-    actions: Array<ActionObject<TContext, TEvent>>;
-  }> {
-    const prevConfig = prevState
-      ? getConfiguration([], this.getStateNodes(prevState.value))
-      : [];
-    const entrySet = new Set<StateNode<any, any, any, any, any, any>>();
-
-    for (const sn of Array.from(resolvedConfig).sort(
-      (a, b) => a.order - b.order
-    )) {
-      if (
-        !has(prevConfig, sn) ||
-        has(transition.exitSet, sn) ||
-        (sn.parent && entrySet.has(sn.parent))
-      ) {
-        entrySet.add(sn);
-      }
-    }
-    for (const sn of prevConfig) {
-      if (!has(resolvedConfig, sn) || has(transition.exitSet, sn.parent)) {
-        transition.exitSet.push(sn);
-      }
-    }
-
-    transition.exitSet.sort((a, b) => b.order - a.order);
-
-    const entryStates = Array.from(entrySet).sort((a, b) => a.order - b.order);
-    const exitStates = new Set(transition.exitSet);
-
-    const doneEvents = flatten(
-      entryStates.map((sn) => {
-        const events: DoneEventObject[] = [];
-
-        if (sn.type !== 'final') {
-          return events;
-        }
-
-        const parent = sn.parent!;
-
-        if (!parent.parent) {
-          return events;
-        }
-
-        events.push(
-          done(sn.id, sn.doneData), // TODO: deprecate - final states should not emit done events for their own state.
-          done(
-            parent.id,
-            sn.doneData
-              ? mapContext(sn.doneData, currentContext, _event)
-              : undefined
-          )
-        );
-
-        const grandparent = parent.parent!;
-
-        if (grandparent.type === 'parallel') {
-          if (
-            getChildren(grandparent).every((parentNode) =>
-              isInFinalState(transition.configuration, parentNode)
-            )
-          ) {
-            events.push(done(grandparent.id));
-          }
-        }
-
-        return events;
-      })
-    );
-
-    const entryActions = entryStates
-      .map((stateNode) => {
-        const entryActions = stateNode.onEntry;
-        const invokeActions = stateNode.activities.map((activity) =>
-          start(activity)
-        );
-        return {
-          type: 'entry',
-          actions: toActionObjects(
-            predictableExec
-              ? [...entryActions, ...invokeActions]
-              : [...invokeActions, ...entryActions],
-            this.machine.options.actions as any
-          )
-        };
-      })
-      .concat({
-        type: 'state_done',
-        actions: doneEvents.map((event) => raise(event as any)) as Array<
-          ActionObject<TContext, TEvent>
-        >
-      });
-
-    const exitActions = Array.from(exitStates).map((stateNode) => ({
-      type: 'exit',
-      actions: toActionObjects(
-        [
-          ...stateNode.onExit,
-          ...stateNode.activities.map((activity) => stop(activity as any))
-        ],
-        this.machine.options.actions as any
-      )
-    }));
-
-    const actions = exitActions
-      .concat({
-        type: 'transition',
-        actions: toActionObjects(
-          transition.actions,
-          this.machine.options.actions as any
-        )
-      })
-      .concat(entryActions);
-
-    if (isDone) {
-      const stopActions = toActionObjects(
-        flatten(
-          [...resolvedConfig]
-            .sort((a, b) => b.order - a.order)
-            .map((stateNode) => stateNode.onExit)
-        ),
-        this.machine.options.actions as any
-      ).filter((action) => !isRaisableAction(action));
-      return actions.concat({ type: 'stop', actions: stopActions });
-    }
-
-    return actions;
-  }
-
-  /**
-   * Determines the next state given the current `state` and sent `event`.
-   *
-   * @param state The current State instance or state value
-   * @param event The event that was sent at the current state
-   * @param context The current context (extended state) of the current state
-   */
-  public transition(
-    state:
-      | StateValue
-      | State<TContext, TEvent, any, TTypestate, TResolvedTypesMeta> = this
-      .initialState,
-    event: Event<TEvent> | SCXML.Event<TEvent>,
-    context?: TContext,
-    exec?: PredictableActionArgumentsExec
-  ): State<TContext, TEvent, TStateSchema, TTypestate, TResolvedTypesMeta> {
-    const _event = toSCXMLEvent(event);
-
-    let currentState: State<
-      TContext,
-      TEvent,
-      any,
-      TTypestate,
-      TResolvedTypesMeta
-    >;
-
-    if (state instanceof State) {
-      currentState =
-        context === undefined
-          ? state
-          : this.resolveState(State.from(state, context));
-    } else {
-      const resolvedStateValue = isString(state)
-        ? this.resolve(pathToStateValue(this.getResolvedPath(state)))
-        : this.resolve(state);
-      const resolvedContext = context ?? this.machine.context;
-
-      currentState = this.resolveState(
-        State.from<TContext, TEvent>(resolvedStateValue, resolvedContext)
-      );
-    }
-
-    if (!IS_PRODUCTION && _event.name === WILDCARD) {
-      throw new Error(`An event cannot have the wildcard type ('${WILDCARD}')`);
-    }
-
-    if (this.strict) {
-      if (!this.events.includes(_event.name) && !isBuiltInEvent(_event.name)) {
-        throw new Error(
-          `Machine '${this.id}' does not accept event '${_event.name}'`
-        );
-      }
-    }
-
-    const stateTransition = this._transition(
-      currentState.value,
-      currentState,
-      _event
-    ) || {
-      transitions: [],
-      configuration: [],
-      exitSet: [],
-      source: currentState,
-      actions: []
-    };
-
-    const prevConfig = getConfiguration(
-      [],
-      this.getStateNodes(currentState.value)
-    );
-    const resolvedConfig = stateTransition.configuration.length
-      ? getConfiguration(prevConfig, stateTransition.configuration)
-      : prevConfig;
-
-    stateTransition.configuration = [...resolvedConfig];
-
-    return this.resolveTransition(
-      stateTransition,
-      currentState,
-      currentState.context,
-      exec,
-      _event
-    );
-  }
-
-  private resolveRaisedTransition(
-    state: State<
-      TContext,
-      TEvent,
-      TStateSchema,
-      TTypestate,
-      TResolvedTypesMeta
-    >,
-    _event: SCXML.Event<TEvent> | NullEvent,
-    originalEvent: SCXML.Event<TEvent>,
-    predictableExec?: PredictableActionArgumentsExec
-  ): State<TContext, TEvent, TStateSchema, TTypestate, TResolvedTypesMeta> {
-    const currentActions = state.actions;
-
-    state = this.transition(
-      state,
-      _event as SCXML.Event<TEvent>,
-      undefined,
-      predictableExec
-    );
-    // Save original event to state
-    // TODO: this should be the raised event! Delete in V5 (breaking)
-    state._event = originalEvent;
-    state.event = originalEvent.data;
-
-    state.actions.unshift(...currentActions);
-    return state;
-  }
-
-  private resolveTransition(
-    stateTransition: StateTransition<TContext, TEvent>,
-    currentState: State<TContext, TEvent, any, any, any> | undefined,
-    context: TContext,
-    predictableExec?: PredictableActionArgumentsExec,
-    _event: SCXML.Event<TEvent> = initEvent as SCXML.Event<TEvent>
-  ): State<TContext, TEvent, TStateSchema, TTypestate, TResolvedTypesMeta> {
-    const { configuration } = stateTransition;
-
-    // Transition will "apply" if:
-    // - this is the initial state (there is no current state)
-    // - OR there are transitions
-    const willTransition =
-      !currentState || stateTransition.transitions.length > 0;
-
-    const resolvedConfiguration = willTransition
-      ? stateTransition.configuration
-      : currentState
-      ? currentState.configuration
-      : [];
-
-    const isDone = isInFinalState(resolvedConfiguration, this);
-
-    const resolvedStateValue = willTransition
-      ? getValue(this.machine, configuration)
-      : undefined;
-    const historyValue = currentState
-      ? currentState.historyValue
-        ? currentState.historyValue
-        : stateTransition.source
-        ? (this.machine.historyValue(currentState.value) as HistoryValue)
-        : undefined
-      : undefined;
-    const actionBlocks = this.getActions(
-      new Set(resolvedConfiguration),
-      isDone,
-      stateTransition,
-      context,
-      _event,
-      currentState,
-      predictableExec
-    );
-    const activities = currentState ? { ...currentState.activities } : {};
-    for (const block of actionBlocks) {
-      for (const action of block.actions) {
-        if (action.type === actionTypes.start) {
-          activities[
-            (action as any).activity!.id || (action as any).activity!.type
-          ] = action as ActivityDefinition<TContext, TEvent>;
-        } else if (action.type === actionTypes.stop) {
-          activities[
-            (action as any).activity!.id || (action as any).activity!.type
-          ] = false;
-        }
-      }
-    }
-
-    const [resolvedActions, updatedContext] = resolveActions(
-      this,
-      currentState,
-      context,
-      _event,
-      actionBlocks,
-      predictableExec,
-      this.machine.config.predictableActionArguments ||
-        this.machine.config.preserveActionOrder
-    );
-
-    const [raisedEvents, nonRaisedActions] = partition(
-      resolvedActions as any,
-      isRaisableAction
-    );
-
-    const invokeActions = resolvedActions.filter((action) => {
-      return (
-        action.type === actionTypes.start &&
-        (action as ActivityActionObject<TContext, TEvent>).activity?.type ===
-          actionTypes.invoke
-      );
-    }) as Array<InvokeActionObject<TContext, TEvent>>;
-
-    const children = invokeActions.reduce(
-      (acc, action) => {
-        acc[action.activity.id] = createInvocableActor(
-          action.activity,
-          this.machine as any,
-          updatedContext,
-          _event
-        );
-
-        return acc;
-      },
-      currentState
-        ? { ...currentState.children }
-        : ({} as Record<string, ActorRef<any>>)
-    );
-
-    const nextState = new State<
-      TContext,
-      TEvent,
-      TStateSchema,
-      TTypestate,
-      TResolvedTypesMeta
-    >({
-      value: resolvedStateValue || currentState!.value,
-      context: updatedContext,
-      _event,
-      // Persist _sessionid between states
-      _sessionid: currentState ? currentState._sessionid : null,
-      historyValue: resolvedStateValue
-        ? historyValue
-          ? updateHistoryValue(historyValue, resolvedStateValue)
-          : undefined
-        : currentState
-        ? currentState.historyValue
-        : undefined,
-      history:
-        !resolvedStateValue || stateTransition.source
-          ? currentState
-          : undefined,
-      actions: resolvedStateValue ? nonRaisedActions : ([] as any[]),
-      activities: resolvedStateValue
-        ? activities
-        : currentState
-        ? currentState.activities
-        : {},
-      events: [],
-      configuration: resolvedConfiguration,
-      transitions: stateTransition.transitions,
-      children,
-      done: isDone,
-      tags: getTagsFromConfiguration(resolvedConfiguration),
-      machine: this as any
-    });
-
-    const didUpdateContext = context !== updatedContext;
-
-    nextState.changed = _event.name === actionTypes.update || didUpdateContext;
-
-    // Dispose of penultimate histories to prevent memory leaks
-    const { history } = nextState;
-    if (history) {
-      delete history.history;
-    }
-
-    // There are transient transitions if the machine is not in a final state
-    // and if some of the state nodes have transient ("always") transitions.
-    const hasAlwaysTransitions =
-      !isDone &&
-      (this._transient ||
-        configuration.some((stateNode) => {
-          return stateNode._transient;
-        }));
-
-    // If there are no enabled transitions, check if there are transient transitions.
-    // If there are transient transitions, continue checking for more transitions
-    // because an transient transition should be triggered even if there are no
-    // enabled transitions.
-    //
-    // If we're already working on an transient transition then stop to prevent an infinite loop.
-    //
-    // Otherwise, if there are no enabled nor transient transitions, we are done.
-    if (
-      !willTransition &&
-      (!hasAlwaysTransitions || _event.name === NULL_EVENT)
-    ) {
-      return nextState;
-    }
-
-    let maybeNextState = nextState;
-
-    if (!isDone) {
-      if (hasAlwaysTransitions) {
-        maybeNextState = this.resolveRaisedTransition(
-          maybeNextState,
-          {
-            type: actionTypes.nullEvent
-          },
-          _event,
-          predictableExec
-        );
-      }
-
-      while (raisedEvents.length) {
-        const raisedEvent = raisedEvents.shift()!;
-        maybeNextState = this.resolveRaisedTransition(
-          maybeNextState,
-          raisedEvent._event as any,
-          _event,
-          predictableExec
-        );
-      }
-    }
-
-    // Detect if state changed
-    const changed =
-      maybeNextState.changed ||
-      (history
-        ? !!maybeNextState.actions.length ||
-          didUpdateContext ||
-          typeof history.value !== typeof maybeNextState.value ||
-          !stateValuesEqual(maybeNextState.value, history.value)
-        : undefined);
-
-    maybeNextState.changed = changed;
-
-    // Preserve original history after raised events
-    maybeNextState.history = history;
-
-    return maybeNextState;
-  }
-
-  /**
-   * Returns the child state node from its relative `stateKey`, or throws.
-   */
-  public getStateNode(
-    stateKey: string
-  ): StateNode<
-    TContext,
-    any,
-    TEvent,
-    TTypestate,
-    TServiceMap,
-    TResolvedTypesMeta
-  > {
-    if (isStateId(stateKey)) {
-      return this.machine.getStateNodeById(stateKey) as any;
-    }
-
-    if (!this.states) {
-      throw new Error(
-        `Unable to retrieve child state '${stateKey}' from '${this.id}'; no child states exist.`
-      );
-    }
-
-    const result = this.states[stateKey];
-    if (!result) {
-      throw new Error(
-        `Child state '${stateKey}' does not exist on '${this.id}'`
-      );
-    }
-
-    return result;
-  }
-
-  /**
-   * Returns the state node with the given `stateId`, or throws.
-   *
-   * @param stateId The state ID. The prefix "#" is removed.
-   */
-  public getStateNodeById(
-    stateId: string
-  ): StateNode<TContext, any, TEvent, any, TServiceMap, TResolvedTypesMeta> {
-    const resolvedStateId = isStateId(stateId)
-      ? stateId.slice(STATE_IDENTIFIER.length)
-      : stateId;
-
-    if (resolvedStateId === this.id) {
-      return this;
-    }
-
-    const stateNode = this.machine.idMap[resolvedStateId];
-
-    if (!stateNode) {
-      throw new Error(
-        `Child state node '#${resolvedStateId}' does not exist on machine '${this.id}'`
-      );
-    }
-
-    return stateNode;
-  }
-
-  /**
-   * Returns the relative state node from the given `statePath`, or throws.
-   *
-   * @param statePath The string or string array relative path to the state node.
-   */
-  public getStateNodeByPath(
-    statePath: string | string[]
-  ): StateNode<TContext, any, TEvent, any, any, any> {
-    if (typeof statePath === 'string' && isStateId(statePath)) {
-      try {
-        return this.getStateNodeById(statePath.slice(1));
-      } catch (e) {
-        // try individual paths
-        // throw e;
-      }
-    }
-
-    const arrayStatePath = toStatePath(statePath, this.delimiter).slice();
-    let currentStateNode: StateNode<TContext, any, TEvent, any, any, any> =
-      this;
-    while (arrayStatePath.length) {
-      const key = arrayStatePath.shift()!;
-
-      if (!key.length) {
-        break;
-      }
-
-      currentStateNode = currentStateNode.getStateNode(key);
-    }
-
-    return currentStateNode;
-  }
-
-  /**
-   * Resolves a partial state value with its full representation in this machine.
-   *
-   * @param stateValue The partial state value to resolve.
-   */
-  public resolve(stateValue: StateValue): StateValue {
-    if (!stateValue) {
-      return this.initialStateValue || EMPTY_OBJECT; // TODO: type-specific properties
-    }
-
-    switch (this.type) {
-      case 'parallel':
-        return mapValues(
-          this.initialStateValue as Record<string, StateValue>,
-          (subStateValue, subStateKey) => {
-            return subStateValue
-              ? this.getStateNode(subStateKey).resolve(
-                  stateValue[subStateKey] || subStateValue
-                )
-              : EMPTY_OBJECT;
-          }
-        );
-
-      case 'compound':
-        if (isString(stateValue)) {
-          const subStateNode = this.getStateNode(stateValue);
-
-          if (
-            subStateNode.type === 'parallel' ||
-            subStateNode.type === 'compound'
-          ) {
-            return { [stateValue]: subStateNode.initialStateValue! };
-          }
-
-          return stateValue;
-        }
-        if (!Object.keys(stateValue).length) {
-          return this.initialStateValue || {};
-        }
-
-        return mapValues(stateValue, (subStateValue, subStateKey) => {
-          return subStateValue
-            ? this.getStateNode(subStateKey as string).resolve(subStateValue)
-            : EMPTY_OBJECT;
-        });
-
-      default:
-        return stateValue || EMPTY_OBJECT;
-    }
-  }
-
-  private getResolvedPath(stateIdentifier: string): string[] {
-    if (isStateId(stateIdentifier)) {
-      const stateNode =
-        this.machine.idMap[stateIdentifier.slice(STATE_IDENTIFIER.length)];
-
-      if (!stateNode) {
-        throw new Error(`Unable to find state node '${stateIdentifier}'`);
-      }
-
-      return stateNode.path;
-    }
-
-    return toStatePath(stateIdentifier, this.delimiter);
-  }
-  private get initialStateValue(): StateValue | undefined {
-    if (this.__cache.initialStateValue) {
-      return this.__cache.initialStateValue;
-    }
-
-    let initialStateValue: StateValue | undefined;
-
-    if (this.type === 'parallel') {
-      initialStateValue = mapFilterValues(
-        this.states as Record<string, StateNode<TContext, any, TEvent>>,
-        (state) => state.initialStateValue || EMPTY_OBJECT,
-        (stateNode) => !(stateNode.type === 'history')
-      );
-    } else if (this.initial !== undefined) {
-      if (!this.states[this.initial as string]) {
-        throw new Error(
-          `Initial state '${this.initial as string}' not found on '${this.key}'`
-        );
-      }
-
-      initialStateValue = (
-        isLeafNode(this.states[this.initial as string])
-          ? this.initial
-          : {
-              [this.initial]:
-                this.states[this.initial as string].initialStateValue
-            }
-      ) as StateValue;
-    } else {
-      // The finite state value of a machine without child states is just an empty object
-      initialStateValue = {};
-    }
-
-    this.__cache.initialStateValue = initialStateValue;
-
-    return this.__cache.initialStateValue;
-  }
-
-  public getInitialState(
-    stateValue: StateValue,
-    context?: TContext
-  ): State<TContext, TEvent, TStateSchema, TTypestate, TResolvedTypesMeta> {
-    this._init(); // TODO: this should be in the constructor (see note in constructor)
-    const configuration = this.getStateNodes(stateValue);
-
-    return this.resolveTransition(
-      {
-        configuration,
-        exitSet: [],
-        transitions: [],
-        source: undefined,
-        actions: []
-      },
-      undefined,
-      context ?? this.machine.context,
-      undefined
-    );
-  }
-
-  /**
-   * The initial State instance, which includes all actions to be executed from
-   * entering the initial state.
-   */
-  public get initialState(): State<
-    TContext,
-    TEvent,
-    TStateSchema,
-    TTypestate,
-    TResolvedTypesMeta
-  > {
-    const { initialStateValue } = this;
-
-    if (!initialStateValue) {
-      throw new Error(
-        `Cannot retrieve initial state from simple state '${this.id}'.`
-      );
-    }
-
-    return this.getInitialState(initialStateValue);
->>>>>>> 035b4140
   }
 
   /**
@@ -1350,192 +455,4 @@
 
     return Array.from(events);
   }
-<<<<<<< HEAD
-}
-=======
-  private resolveTarget(
-    _target: Array<string | StateNode<TContext, any, TEvent>> | undefined
-  ): Array<StateNode<TContext, any, TEvent>> | undefined {
-    if (_target === undefined) {
-      // an undefined target signals that the state node should not transition from that state when receiving that event
-      return undefined;
-    }
-
-    return _target.map((target) => {
-      if (!isString(target)) {
-        return target;
-      }
-
-      const isInternalTarget = target[0] === this.delimiter;
-
-      // If internal target is defined on machine,
-      // do not include machine key on target
-      if (isInternalTarget && !this.parent) {
-        return this.getStateNodeByPath(target.slice(1));
-      }
-
-      const resolvedTarget = isInternalTarget ? this.key + target : target;
-
-      if (this.parent) {
-        try {
-          const targetStateNode =
-            this.parent.getStateNodeByPath(resolvedTarget);
-          return targetStateNode;
-        } catch (err) {
-          throw new Error(
-            `Invalid transition definition for state node '${this.id}':\n${err.message}`
-          );
-        }
-      } else {
-        return this.getStateNodeByPath(resolvedTarget);
-      }
-    });
-  }
-
-  private formatTransition(
-    transitionConfig: TransitionConfig<TContext, TEvent> & {
-      event: TEvent['type'] | NullEvent['type'] | '*';
-    }
-  ): TransitionDefinition<TContext, TEvent> {
-    const normalizedTarget = normalizeTarget(transitionConfig.target);
-    const internal =
-      'internal' in transitionConfig
-        ? transitionConfig.internal
-        : normalizedTarget
-        ? normalizedTarget.some(
-            (_target) => isString(_target) && _target[0] === this.delimiter
-          )
-        : true;
-    const { guards } = this.machine.options;
-
-    const target = this.resolveTarget(normalizedTarget);
-
-    const transition = {
-      ...transitionConfig,
-      actions: toActionObjects(toArray(transitionConfig.actions)),
-      cond: toGuard(transitionConfig.cond, guards as any),
-      target,
-      source: this as any,
-      internal,
-      eventType: transitionConfig.event,
-      toJSON: () => ({
-        ...transition,
-        target: transition.target
-          ? transition.target.map((t) => `#${t.id}`)
-          : undefined,
-        source: `#${this.id}`
-      })
-    };
-
-    return transition;
-  }
-  private formatTransitions(): Array<TransitionDefinition<TContext, TEvent>> {
-    let onConfig: Array<
-      TransitionConfig<TContext, EventObject> & {
-        event: string;
-      }
-    >;
-
-    if (!this.config.on) {
-      onConfig = [];
-    } else if (Array.isArray(this.config.on)) {
-      onConfig = this.config.on;
-    } else {
-      const { [WILDCARD]: wildcardConfigs = [], ...strictTransitionConfigs } =
-        this.config.on;
-
-      onConfig = flatten(
-        Object.keys(strictTransitionConfigs)
-          .map((key) => {
-            if (!IS_PRODUCTION && key === NULL_EVENT) {
-              warn(
-                false,
-                `Empty string transition configs (e.g., \`{ on: { '': ... }}\`) for transient transitions are deprecated. Specify the transition in the \`{ always: ... }\` property instead. ` +
-                  `Please check the \`on\` configuration for "#${this.id}".`
-              );
-            }
-            const transitionConfigArray = toTransitionConfigArray<
-              TContext,
-              EventObject
-            >(key, strictTransitionConfigs[key as string]);
-            if (!IS_PRODUCTION) {
-              validateArrayifiedTransitions(this, key, transitionConfigArray);
-            }
-            return transitionConfigArray;
-          })
-          .concat(
-            toTransitionConfigArray(
-              WILDCARD,
-              wildcardConfigs as SingleOrArray<
-                TransitionConfig<TContext, EventObject> & {
-                  event: '*';
-                }
-              >
-            )
-          )
-      );
-    }
-
-    const eventlessConfig = this.config.always
-      ? toTransitionConfigArray('', this.config.always)
-      : [];
-
-    const doneConfig = this.config.onDone
-      ? toTransitionConfigArray(String(done(this.id)), this.config.onDone)
-      : [];
-
-    if (!IS_PRODUCTION) {
-      warn(
-        !(this.config.onDone && !this.parent),
-        `Root nodes cannot have an ".onDone" transition. Please check the config of "${this.id}".`
-      );
-    }
-
-    const invokeConfig = flatten(
-      this.invoke.map((invokeDef: any) => {
-        const settleTransitions: any[] = [];
-        if (invokeDef.onDone) {
-          settleTransitions.push(
-            ...toTransitionConfigArray(
-              String(doneInvoke(invokeDef.id)),
-              invokeDef.onDone
-            )
-          );
-        }
-        if (invokeDef.onError) {
-          settleTransitions.push(
-            ...toTransitionConfigArray(
-              String(error(invokeDef.id)),
-              invokeDef.onError
-            )
-          );
-        }
-        return settleTransitions;
-      })
-    );
-
-    const delayedTransitions = this.after;
-
-    const formattedTransitions = flatten(
-      [...doneConfig, ...invokeConfig, ...onConfig, ...eventlessConfig].map(
-        (
-          transitionConfig: TransitionConfig<TContext, TEvent> & {
-            event: TEvent['type'] | NullEvent['type'] | '*';
-          }
-        ) =>
-          toArray(transitionConfig).map((transition) =>
-            this.formatTransition(transition)
-          )
-      )
-    );
-
-    for (const delayedTransition of delayedTransitions) {
-      formattedTransitions.push(delayedTransition as any);
-    }
-
-    return formattedTransitions;
-  }
-}
-
-export { StateNode };
->>>>>>> 035b4140
+}