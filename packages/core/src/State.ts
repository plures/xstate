import {
  StateValue,
  EventObject,
  ActionObject,
  EventType,
  StateConfig,
  SCXML,
  StateSchema,
  TransitionDefinition,
  Typestate,
  HistoryValue,
  NullEvent
} from './types';
import { matchesState, keys, isString } from './utils';
import { StateNode } from './StateNode';
import { isInFinalState, nextEvents } from './stateUtils';
import { initEvent } from './actions';
import { SpawnedActorRef } from '../dist/xstate.cjs';

export function isState<
  TContext,
  TEvent extends EventObject,
  TStateSchema extends StateSchema<TContext> = any,
  TTypestate extends Typestate<TContext> = { value: any; context: TContext }
>(
  state: object | string
): state is State<TContext, TEvent, TStateSchema, TTypestate> {
  if (isString(state)) {
    return false;
  }

  return 'value' in state && 'history' in state;
}
export function bindActionToState<TC, TE extends EventObject>(
  action: ActionObject<TC, TE>,
  state: State<TC, TE, any, any>
): ActionObject<TC, TE> {
  const { exec } = action;
  const boundAction: ActionObject<TC, TE> = {
    ...action,
    exec:
      exec !== undefined
        ? () =>
            exec(state.context, state.event as TE, {
              action,
              state,
              _event: state._event
            })
        : undefined
  };

  return boundAction;
}

export class State<
  TContext,
  TEvent extends EventObject = EventObject,
  TStateSchema extends StateSchema<TContext> = any,
  TTypestate extends Typestate<TContext> = { value: any; context: TContext }
> {
  public value: StateValue;
  public context: TContext;
  public history?: State<TContext, TEvent, TStateSchema, TTypestate>;
  public historyValue: HistoryValue<TContext, TEvent> = {};
  public actions: Array<ActionObject<TContext, TEvent>> = [];
  public meta: any = {};
  public event: TEvent;
  public _internalQueue: Array<SCXML.Event<TEvent> | NullEvent> = [];
  public _event: SCXML.Event<TEvent>;
  public _sessionid: string | null;
  /**
   * Indicates whether the state has changed from the previous state. A state is considered "changed" if:
   *
   * - Its value is not equal to its previous value, or:
   * - It has any new actions (side-effects) to execute.
   *
   * An initial state (with no history) will return `undefined`.
   */
  public changed: boolean | undefined;
  /**
   * The enabled state nodes representative of the state value.
   */
  public configuration: Array<StateNode<TContext, TEvent>>;
  /**
   * The next events that will cause a transition from the current state.
   */
  // @ts-ignore - getter for this gets configured in constructor so this property can stay non-enumerable
  public nextEvents: EventType[];
  /**
   * The transition definitions that resulted in this state.
   */
  public transitions: Array<TransitionDefinition<TContext, TEvent>>;
  /**
   * An object mapping actor names to spawned/invoked actors.
   */
<<<<<<< HEAD
  public children: Record<string, SpawnedActorRef<any>>;
=======
  public children: Record<string, ActorRef<any>>;
  public tags: Set<string>;
>>>>>>> 021ec332
  /**
   * Creates a new State instance for the given `stateValue` and `context`.
   * @param stateValue
   * @param context
   */
  public static from<TC, TE extends EventObject = EventObject>(
    stateValue: State<TC, TE, any, any> | StateValue,
    context?: TC | undefined
  ): State<TC, TE, any, any> {
    if (stateValue instanceof State) {
      if (stateValue.context !== context) {
        return new State<TC, TE>({
          value: stateValue.value,
          context: context as TC,
          _event: stateValue._event,
          _sessionid: null,
          history: stateValue.history,
          actions: [],
          meta: {},
          configuration: [], // TODO: fix,
          transitions: [],
          children: {}
        });
      }

      return stateValue;
    }

    const _event = initEvent as SCXML.Event<TE>;

    return new State<TC, TE>({
      value: stateValue,
      context: context as TC,
      _event,
      _sessionid: null,
      history: undefined,
      actions: [],
      meta: undefined,
      configuration: [],
      transitions: [],
      children: {}
    });
  }
  /**
   * Creates a new State instance for the given `config`.
   * @param config The state config
   */
  public static create<TC, TE extends EventObject = EventObject>(
    config: StateConfig<TC, TE>
  ): State<TC, TE, any, any> {
    return new State(config);
  }
  /**
   * Creates a new `State` instance for the given `stateValue` and `context` with no actions (side-effects).
   * @param stateValue
   * @param context
   */
  public static inert<TC, TE extends EventObject = EventObject>(
    stateValue: State<TC, TE> | StateValue,
    context: TC
  ): State<TC, TE> {
    if (stateValue instanceof State) {
      if (!stateValue.actions.length) {
        return stateValue as State<TC, TE>;
      }
      const _event = initEvent as SCXML.Event<TE>;

      return new State<TC, TE>({
        value: stateValue.value,
        context,
        _event,
        _sessionid: null,
        history: stateValue.history,
        configuration: stateValue.configuration,
        transitions: [],
        children: stateValue.children
      });
    }

    return State.from<TC, TE>(stateValue, context);
  }

  /**
   * Creates a new `State` instance that represents the current state of a running machine.
   *
   * @param config
   */
  constructor(config: StateConfig<TContext, TEvent>) {
    this.value = config.value;
    this.context = config.context;
    this._event = config._event;
    this._sessionid = config._sessionid;
    this.event = this._event.data;
    this.history = config.history as this;
    this.historyValue = config.historyValue || {};
    this.actions = config.actions || [];
    this.meta = config.meta || {};
    this.matches = this.matches.bind(this);
    this.toStrings = this.toStrings.bind(this);
    this.configuration = config.configuration;
    this.transitions = config.transitions;
    this.children = config.children;
<<<<<<< HEAD
=======
    this.done = !!config.done;
    this.tags = config.tags ?? new Set();
>>>>>>> 021ec332

    Object.defineProperty(this, 'nextEvents', {
      enumerable: false,
      get: () => {
        return nextEvents(this.configuration);
      }
    });
  }

  /**
   * Returns an array of all the string leaf state node paths.
   * @param stateValue
   * @param delimiter The character(s) that separate each subpath in the string state node path.
   */
  public toStrings(
    stateValue: StateValue = this.value,
    delimiter: string = '.'
  ): string[] {
    if (isString(stateValue)) {
      return [stateValue];
    }
    const valueKeys = keys(stateValue);

    return valueKeys.concat(
      ...valueKeys.map((key) =>
        this.toStrings(stateValue[key], delimiter).map(
          (s) => key + delimiter + s
        )
      )
    );
  }

  public toJSON() {
    const { configuration, transitions, tags, ...jsonValues } = this;

    return { ...jsonValues, tags: Array.from(tags) };
  }

  /**
   * Whether the current state value is a subset of the given parent state value.
   * @param parentStateValue
   */
  public matches<TSV extends TTypestate['value']>(
    parentStateValue: TSV
  ): this is State<
    (TTypestate extends any
      ? { value: TSV; context: any } extends TTypestate
        ? TTypestate
        : never
      : never)['context'],
    TEvent,
    TStateSchema,
    TTypestate
  > & { value: TSV } {
    return matchesState(parentStateValue as StateValue, this.value);
  }

  /**
<<<<<<< HEAD
   * Indicates whether the state is a final state.
   */
  public get done(): boolean {
    return isInFinalState(this.configuration);
=======
   * Whether the current state configuration has a state node with the specified `tag`.
   * @param tag
   */
  public hasTag(tag: string): boolean {
    return this.tags.has(tag);
>>>>>>> 021ec332
  }
}<|MERGE_RESOLUTION|>--- conflicted
+++ resolved
@@ -93,12 +93,8 @@
   /**
    * An object mapping actor names to spawned/invoked actors.
    */
-<<<<<<< HEAD
   public children: Record<string, SpawnedActorRef<any>>;
-=======
-  public children: Record<string, ActorRef<any>>;
   public tags: Set<string>;
->>>>>>> 021ec332
   /**
    * Creates a new State instance for the given `stateValue` and `context`.
    * @param stateValue
@@ -201,11 +197,7 @@
     this.configuration = config.configuration;
     this.transitions = config.transitions;
     this.children = config.children;
-<<<<<<< HEAD
-=======
-    this.done = !!config.done;
     this.tags = config.tags ?? new Set();
->>>>>>> 021ec332
 
     Object.defineProperty(this, 'nextEvents', {
       enumerable: false,
@@ -264,17 +256,17 @@
   }
 
   /**
-<<<<<<< HEAD
    * Indicates whether the state is a final state.
    */
   public get done(): boolean {
     return isInFinalState(this.configuration);
-=======
+  }
+
+  /**
    * Whether the current state configuration has a state node with the specified `tag`.
    * @param tag
    */
   public hasTag(tag: string): boolean {
     return this.tags.has(tag);
->>>>>>> 021ec332
   }
 }