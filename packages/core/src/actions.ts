--- conflicted
+++ resolved
@@ -639,16 +639,11 @@
   );
 }
 
-<<<<<<< HEAD
 export function choose<
   TContext extends MachineContext,
   TEvent extends EventObject
 >(
-  guards: Array<ChooseConditon<TContext, TEvent>>
-=======
-export function choose<TContext, TEvent extends EventObject>(
-  conds: Array<ChooseCondition<TContext, TEvent>>
->>>>>>> c1503b12
+  guards: Array<ChooseCondition<TContext, TEvent>>
 ): ChooseAction<TContext, TEvent> {
   return {
     type: ActionTypes.Choose,
