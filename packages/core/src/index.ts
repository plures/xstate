<<<<<<< HEAD
import { matchesState } from './utils';
import { mapState } from './mapState';
import { StateNode } from './StateNode';
import { State } from './State';
import { createMachine } from './Machine';
import {
  sendParent,
  sendTo,
  sendUpdate,
  after,
  done,
  respond,
  doneInvoke,
  forwardTo,
  escalate
} from './actions';
import { raise } from './actions/raise';
import { choose } from './actions/choose';
import { assign } from './actions/assign';
import { pure } from './actions/pure';
import { send } from './actions/send';
import { cancel } from './actions/cancel';
import { stop } from './actions/stop';
import { log } from './actions/log';
import { interpret, Interpreter, InterpreterStatus } from './interpreter';
import { matchState } from './match';
export { StateMachine } from './StateMachine';
export { SimulatedClock } from './SimulatedClock';
export {
  spawn,
  spawnFrom,
  spawnMachine,
  spawnPromise,
  spawnObservable,
  spawnCallback
} from './actor';
export { createSchema } from './schema';

const actions = {
  raise,
  send,
  sendParent,
  sendTo,
  sendUpdate,
  log,
  cancel,
  stop,
  assign,
  after,
  done,
  respond,
  forwardTo,
  escalate,
  choose,
  pure
};

export {
=======
import * as actions from './actions';
import { Actor, toActorRef } from './Actor';
import {
  interpret,
  Interpreter,
  InterpreterStatus,
  spawn
} from './interpreter';
import { createMachine, Machine } from './Machine';
import { mapState } from './mapState';
import { matchState } from './match';
import { createSchema, t } from './schema';
import { State } from './State';
import { StateNode } from './StateNode';
export { spawnBehavior } from './behaviors';
export { XStateDevInterface } from './devTools';
export * from './typegenTypes';
export * from './types';
export { matchesState, toEventObject, toObserver, toSCXMLEvent } from './utils';
export {
  Actor,
  toActorRef,
  Machine,
>>>>>>> e58857fb
  StateNode,
  State,
  mapState,
  actions,
  assign,
  send,
  sendParent,
  sendUpdate,
  forwardTo,
  interpret,
  Interpreter,
  InterpreterStatus,
  matchState,
  doneInvoke,
<<<<<<< HEAD
  createMachine
=======
  createMachine,
  createSchema,
  t
>>>>>>> e58857fb
};

const { assign, send, sendParent, sendUpdate, forwardTo, doneInvoke } = actions;

// TODO: decide from where those should be exported
export { pathToStateValue, flatten, keys } from './utils';
export { getStateNodes } from './stateUtils';

declare global {
  interface SymbolConstructor {
    readonly observable: symbol;
  }
}<|MERGE_RESOLUTION|>--- conflicted
+++ resolved
@@ -1,41 +1,67 @@
-<<<<<<< HEAD
-import { matchesState } from './utils';
-import { mapState } from './mapState';
-import { StateNode } from './StateNode';
-import { State } from './State';
-import { createMachine } from './Machine';
 import {
+  after,
+  done,
+  doneInvoke,
+  escalate,
+  forwardTo,
+  respond,
   sendParent,
   sendTo,
-  sendUpdate,
-  after,
-  done,
-  respond,
-  doneInvoke,
-  forwardTo,
-  escalate
+  sendUpdate
 } from './actions';
+import { assign } from './actions/assign';
+import { cancel } from './actions/cancel';
+import { choose } from './actions/choose';
+import { log } from './actions/log';
+import { pure } from './actions/pure';
 import { raise } from './actions/raise';
-import { choose } from './actions/choose';
-import { assign } from './actions/assign';
-import { pure } from './actions/pure';
 import { send } from './actions/send';
-import { cancel } from './actions/cancel';
 import { stop } from './actions/stop';
-import { log } from './actions/log';
 import { interpret, Interpreter, InterpreterStatus } from './interpreter';
+import { createMachine } from './Machine';
+import { mapState } from './mapState';
 import { matchState } from './match';
-export { StateMachine } from './StateMachine';
-export { SimulatedClock } from './SimulatedClock';
+import { State } from './State';
+import { StateNode } from './StateNode';
 export {
   spawn,
+  spawnCallback,
   spawnFrom,
   spawnMachine,
-  spawnPromise,
   spawnObservable,
-  spawnCallback
+  spawnPromise
 } from './actor';
-export { createSchema } from './schema';
+export { createSchema, t } from './schema';
+export { SimulatedClock } from './SimulatedClock';
+export { StateMachine } from './StateMachine';
+export { getStateNodes } from './stateUtils';
+export * from './typegenTypes';
+export * from './types';
+// TODO: decide from where those should be exported
+export {
+  matchesState,
+  pathToStateValue,
+  toEventObject,
+  toObserver,
+  toSCXMLEvent
+} from './utils';
+export {
+  StateNode,
+  State,
+  mapState,
+  actions,
+  assign,
+  send,
+  sendParent,
+  sendUpdate,
+  forwardTo,
+  interpret,
+  Interpreter,
+  InterpreterStatus,
+  matchState,
+  doneInvoke,
+  createMachine
+};
 
 const actions = {
   raise,
@@ -56,61 +82,6 @@
   pure
 };
 
-export {
-=======
-import * as actions from './actions';
-import { Actor, toActorRef } from './Actor';
-import {
-  interpret,
-  Interpreter,
-  InterpreterStatus,
-  spawn
-} from './interpreter';
-import { createMachine, Machine } from './Machine';
-import { mapState } from './mapState';
-import { matchState } from './match';
-import { createSchema, t } from './schema';
-import { State } from './State';
-import { StateNode } from './StateNode';
-export { spawnBehavior } from './behaviors';
-export { XStateDevInterface } from './devTools';
-export * from './typegenTypes';
-export * from './types';
-export { matchesState, toEventObject, toObserver, toSCXMLEvent } from './utils';
-export {
-  Actor,
-  toActorRef,
-  Machine,
->>>>>>> e58857fb
-  StateNode,
-  State,
-  mapState,
-  actions,
-  assign,
-  send,
-  sendParent,
-  sendUpdate,
-  forwardTo,
-  interpret,
-  Interpreter,
-  InterpreterStatus,
-  matchState,
-  doneInvoke,
-<<<<<<< HEAD
-  createMachine
-=======
-  createMachine,
-  createSchema,
-  t
->>>>>>> e58857fb
-};
-
-const { assign, send, sendParent, sendUpdate, forwardTo, doneInvoke } = actions;
-
-// TODO: decide from where those should be exported
-export { pathToStateValue, flatten, keys } from './utils';
-export { getStateNodes } from './stateUtils';
-
 declare global {
   interface SymbolConstructor {
     readonly observable: symbol;
