--- conflicted
+++ resolved
@@ -43,11 +43,6 @@
   send,
   sendTo,
   sendParent,
-<<<<<<< HEAD
-=======
-  sendUpdate,
-  raise,
->>>>>>> aad4991b
   forwardTo,
   interpret,
   Interpreter,
@@ -56,7 +51,6 @@
   createMachine
 };
 
-<<<<<<< HEAD
 const actions = {
   raise,
   send,
@@ -74,18 +68,6 @@
   choose,
   pure
 };
-=======
-const {
-  assign,
-  send,
-  sendTo,
-  sendParent,
-  sendUpdate,
-  forwardTo,
-  doneInvoke,
-  raise
-} = actions;
->>>>>>> aad4991b
 
 declare global {
   interface SymbolConstructor {
