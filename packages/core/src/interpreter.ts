--- conflicted
+++ resolved
@@ -17,17 +17,8 @@
   Typestate,
   InvokeActionObject,
   AnyEventObject,
-<<<<<<< HEAD
   ActorRef,
   SCXMLErrorEvent
-=======
-  AnyInterpreter,
-  ActorRef,
-  ActorRefFrom,
-  Behavior,
-  StopActionObject,
-  Subscription
->>>>>>> a5a572d2
 } from './types';
 import { State, bindActionToState, isState } from './State';
 import * as actionTypes from './actionTypes';
@@ -41,30 +32,17 @@
   isFunction,
   toSCXMLEvent,
   symbolObservable,
-<<<<<<< HEAD
   isSCXMLErrorEvent,
   toEventObject
-=======
-  toInvokeSource,
-  toObserver,
-  isActor,
-  isBehavior
->>>>>>> a5a572d2
 } from './utils';
 import { Scheduler } from './scheduler';
 import { isActorRef } from './Actor';
 import { isInFinalState } from './stateUtils';
 import { registry } from './registry';
-<<<<<<< HEAD
 import { StateMachine } from './StateMachine';
 import { devToolsAdapter } from './dev';
 import { CapturedState } from './capturedState';
 import { MachineContext, PayloadSender, StopActionObject } from '.';
-=======
-import { getGlobal, registerService } from './devTools';
-import * as serviceScope from './serviceScope';
-import { spawnBehavior } from './behaviors';
->>>>>>> a5a572d2
 
 export type StateListener<
   TContext extends MachineContext,
@@ -751,6 +729,7 @@
         if (!ref) {
           break;
         }
+        (ref as any).parent = this; // TODO: fix
         // If the actor will be stopped right after it's started
         // (such as in transient states) don't bother starting the actor.
         if (
@@ -780,46 +759,10 @@
             }
           });
 
-<<<<<<< HEAD
           ref.start?.();
         } catch (err) {
           this.send(error(id, err));
           break;
-=======
-          const resolvedData = data
-            ? mapContext(data, context, _event)
-            : undefined;
-
-          if (typeof serviceCreator === 'string') {
-            // TODO: warn
-            return;
-          }
-
-          let source: Spawnable = isFunction(serviceCreator)
-            ? serviceCreator(context, _event.data, {
-                data: resolvedData,
-                src: invokeSource
-              })
-            : serviceCreator;
-
-          if (!source) {
-            // TODO: warn?
-            return;
-          }
-
-          let options: SpawnOptions | undefined;
-
-          if (isMachine(source)) {
-            source = resolvedData ? source.withContext(resolvedData) : source;
-            options = {
-              autoForward
-            };
-          }
-
-          this.spawn(source, id, options);
-        } else {
-          this.spawnActivity(activity);
->>>>>>> a5a572d2
         }
 
         break;
@@ -873,281 +816,12 @@
       child.stop();
     }
   }
-<<<<<<< HEAD
 
   private attachDevTools(): void {
     const { devTools } = this.options;
     if (devTools) {
       const resolvedDevToolsAdapter =
         typeof devTools === 'function' ? devTools : devToolsAdapter;
-=======
-  public spawn(
-    entity: Spawnable,
-    name: string,
-    options?: SpawnOptions
-  ): ActorRef<any> {
-    if (isPromiseLike(entity)) {
-      return this.spawnPromise(Promise.resolve(entity), name);
-    } else if (isFunction(entity)) {
-      return this.spawnCallback(entity as InvokeCallback, name);
-    } else if (isSpawnedActor(entity)) {
-      return this.spawnActor(entity, name);
-    } else if (isObservable<TEvent>(entity)) {
-      return this.spawnObservable(entity, name);
-    } else if (isMachine(entity)) {
-      return this.spawnMachine(entity, { ...options, id: name });
-    } else if (isBehavior(entity)) {
-      return this.spawnBehavior(entity, name);
-    } else {
-      throw new Error(
-        `Unable to spawn entity "${name}" of type "${typeof entity}".`
-      );
-    }
-  }
-  public spawnMachine<
-    TChildContext,
-    TChildStateSchema,
-    TChildEvent extends EventObject
-  >(
-    machine: StateMachine<TChildContext, TChildStateSchema, TChildEvent>,
-    options: { id?: string; autoForward?: boolean; sync?: boolean } = {}
-  ): ActorRef<TChildEvent, State<TChildContext, TChildEvent>> {
-    const childService = new Interpreter(machine, {
-      ...this.options, // inherit options from this interpreter
-      parent: this,
-      id: options.id || machine.id
-    });
-
-    const resolvedOptions = {
-      ...DEFAULT_SPAWN_OPTIONS,
-      ...options
-    };
-
-    if (resolvedOptions.sync) {
-      childService.onTransition((state) => {
-        this.send(actionTypes.update as any, {
-          state,
-          id: childService.id
-        });
-      });
-    }
-
-    const actor = childService;
-
-    this.children.set(childService.id, actor);
-
-    if (resolvedOptions.autoForward) {
-      this.forwardTo.add(childService.id);
-    }
-
-    childService
-      .onDone((doneEvent) => {
-        this.removeChild(childService.id);
-        this.send(toSCXMLEvent(doneEvent as any, { origin: childService.id }));
-      })
-      .start();
-
-    return actor;
-  }
-  private spawnBehavior<TActorEvent extends EventObject, TEmitted>(
-    behavior: Behavior<TActorEvent, TEmitted>,
-    id: string
-  ): ActorRef<TActorEvent, TEmitted> {
-    const actorRef = spawnBehavior(behavior, { id, parent: this });
-
-    this.children.set(id, actorRef);
-
-    return actorRef;
-  }
-  private spawnPromise<T>(promise: Promise<T>, id: string): ActorRef<never, T> {
-    let canceled = false;
-    let resolvedData: T | undefined;
-
-    promise.then(
-      (response) => {
-        if (!canceled) {
-          resolvedData = response;
-          this.removeChild(id);
-          this.send(
-            toSCXMLEvent(doneInvoke(id, response) as any, { origin: id })
-          );
-        }
-      },
-      (errorData) => {
-        if (!canceled) {
-          this.removeChild(id);
-          const errorEvent = error(id, errorData);
-          try {
-            // Send "error.platform.id" to this (parent).
-            this.send(toSCXMLEvent(errorEvent as any, { origin: id }));
-          } catch (error) {
-            reportUnhandledExceptionOnInvocation(errorData, error, id);
-            if (this.devTools) {
-              this.devTools.send(errorEvent, this.state);
-            }
-            if (this.machine.strict) {
-              // it would be better to always stop the state machine if unhandled
-              // exception/promise rejection happens but because we don't want to
-              // break existing code so enforce it on strict mode only especially so
-              // because documentation says that onError is optional
-              this.stop();
-            }
-          }
-        }
-      }
-    );
-
-    const actor: ActorRef<never, T> = {
-      id,
-      send: () => void 0,
-      subscribe: (next, handleError?, complete?) => {
-        const observer = toObserver(next, handleError, complete);
-
-        let unsubscribed = false;
-        promise.then(
-          (response) => {
-            if (unsubscribed) {
-              return;
-            }
-            observer.next(response);
-            if (unsubscribed) {
-              return;
-            }
-            observer.complete();
-          },
-          (err) => {
-            if (unsubscribed) {
-              return;
-            }
-            observer.error(err);
-          }
-        );
-
-        return {
-          unsubscribe: () => (unsubscribed = true)
-        };
-      },
-      stop: () => {
-        canceled = true;
-      },
-      toJSON() {
-        return { id };
-      },
-      getSnapshot: () => resolvedData
-    };
-
-    this.children.set(id, actor);
-
-    return actor;
-  }
-  private spawnCallback(callback: InvokeCallback, id: string): ActorRef<any> {
-    let canceled = false;
-    const receivers = new Set<(e: EventObject) => void>();
-    const listeners = new Set<(e: EventObject) => void>();
-    let emitted: TEvent | undefined;
-
-    const receive = (e: TEvent) => {
-      emitted = e;
-      listeners.forEach((listener) => listener(e));
-      if (canceled) {
-        return;
-      }
-      this.send(toSCXMLEvent(e, { origin: id }));
-    };
-
-    let callbackStop;
-
-    try {
-      callbackStop = callback(receive, (newListener) => {
-        receivers.add(newListener);
-      });
-    } catch (err) {
-      this.send(error(id, err) as any);
-    }
-
-    if (isPromiseLike(callbackStop)) {
-      // it turned out to be an async function, can't reliably check this before calling `callback`
-      // because transpiled async functions are not recognizable
-      return this.spawnPromise(callbackStop as Promise<any>, id);
-    }
-
-    const actor = {
-      id,
-      send: (event) => receivers.forEach((receiver) => receiver(event)),
-      subscribe: (next) => {
-        listeners.add(next);
-
-        return {
-          unsubscribe: () => {
-            listeners.delete(next);
-          }
-        };
-      },
-      stop: () => {
-        canceled = true;
-        if (isFunction(callbackStop)) {
-          callbackStop();
-        }
-      },
-      toJSON() {
-        return { id };
-      },
-      getSnapshot: () => emitted
-    };
-
-    this.children.set(id, actor);
-
-    return actor;
-  }
-  private spawnObservable<T extends TEvent>(
-    source: Subscribable<T>,
-    id: string
-  ): ActorRef<any, T> {
-    let emitted: T | undefined;
-
-    const subscription = source.subscribe(
-      (value) => {
-        emitted = value;
-        this.send(toSCXMLEvent(value, { origin: id }));
-      },
-      (err) => {
-        this.removeChild(id);
-        this.send(toSCXMLEvent(error(id, err) as any, { origin: id }));
-      },
-      () => {
-        this.removeChild(id);
-        this.send(toSCXMLEvent(doneInvoke(id) as any, { origin: id }));
-      }
-    );
-
-    const actor: ActorRef<any, T> = {
-      id,
-      send: () => void 0,
-      subscribe: (next, handleError?, complete?) => {
-        return source.subscribe(next, handleError, complete);
-      },
-      stop: () => subscription.unsubscribe(),
-      getSnapshot: () => emitted,
-      toJSON() {
-        return { id };
-      }
-    };
-
-    this.children.set(id, actor);
-
-    return actor;
-  }
-  private spawnActor<T extends ActorRef<any>>(actor: T, name: string): T {
-    this.children.set(name, actor);
-
-    return actor;
-  }
-  private spawnActivity(activity: ActivityDefinition<TContext, TEvent>): void {
-    const implementation =
-      this.machine.options && this.machine.options.activities
-        ? this.machine.options.activities[activity.type]
-        : undefined;
->>>>>>> a5a572d2
 
       resolvedDevToolsAdapter(this);
     }
@@ -1170,58 +844,6 @@
   }
 }
 
-<<<<<<< HEAD
-=======
-const resolveSpawnOptions = (nameOrOptions?: string | SpawnOptions) => {
-  if (isString(nameOrOptions)) {
-    return { ...DEFAULT_SPAWN_OPTIONS, name: nameOrOptions };
-  }
-
-  return {
-    ...DEFAULT_SPAWN_OPTIONS,
-    name: uniqueId(),
-    ...nameOrOptions
-  };
-};
-
-export function spawn<T extends Behavior<any, any>>(
-  entity: T,
-  nameOrOptions?: string | SpawnOptions
-): ActorRefFrom<T>;
-export function spawn<TC, TE extends EventObject>(
-  entity: StateMachine<TC, any, TE>,
-  nameOrOptions?: string | SpawnOptions
-): ActorRefFrom<StateMachine<TC, any, TE>>;
-export function spawn(
-  entity: Spawnable,
-  nameOrOptions?: string | SpawnOptions
-): ActorRef<any>;
-export function spawn(
-  entity: Spawnable,
-  nameOrOptions?: string | SpawnOptions
-): ActorRef<any> {
-  const resolvedOptions = resolveSpawnOptions(nameOrOptions);
-
-  return serviceScope.consume((service) => {
-    if (!IS_PRODUCTION) {
-      const isLazyEntity = isMachine(entity) || isFunction(entity);
-      warn(
-        !!service || isLazyEntity,
-        `Attempted to spawn an Actor (ID: "${
-          isMachine(entity) ? entity.id : 'undefined'
-        }") outside of a service. This will have no effect.`
-      );
-    }
-
-    if (service) {
-      return service.spawn(entity, resolvedOptions.name, resolvedOptions);
-    } else {
-      return createDeferredActor(entity, resolvedOptions.name);
-    }
-  });
-}
-
->>>>>>> a5a572d2
 /**
  * Creates a new Interpreter instance for the given machine with the provided options, if any.
  *
