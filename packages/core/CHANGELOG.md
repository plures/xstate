--- conflicted
+++ resolved
@@ -1,6 +1,40 @@
 # xstate
 
-<<<<<<< HEAD
+## 4.36.0
+
+### Minor Changes
+
+- [#3393](https://github.com/statelyai/xstate/pull/3393) [`430986cdf`](https://github.com/statelyai/xstate/commit/430986cdf9ae6919abc9219caeabbf695e96895a) Thanks [@davidkpiano](https://github.com/davidkpiano)! - Deprecated `send()` action creator. Instead of that, you can use `sendTo()` to send events to other actors and `raise()` to send events to the "self" actor.
+
+- [#3802](https://github.com/statelyai/xstate/pull/3802) [`8743ad0bd`](https://github.com/statelyai/xstate/commit/8743ad0bd6683029a17bec7e1c163ee9a221a276) Thanks [@Andarist](https://github.com/Andarist)! - Fixed a class of inference problems for our builtin actions (`assign`, `sendTo`, etc).
+
+- [#3694](https://github.com/statelyai/xstate/pull/3694) [`fd589055b`](https://github.com/statelyai/xstate/commit/fd589055bdd92df91bb354471d17b3cda703658f) Thanks [@Andarist](https://github.com/Andarist)! - All actions received a new generic: `TExpressionEvent`. To type things more correctly and allow TS to infer things better we need to distinguish between all events accepted by a machine (`TEvent`) and the event type that actions are "called" with (`TExpressionEvent`).
+
+  It's best to rely on type inference so you shouldn't have to specify this generic manually all over the place.
+
+### Patch Changes
+
+- [#3818](https://github.com/statelyai/xstate/pull/3818) [`2d8d84fd8`](https://github.com/statelyai/xstate/commit/2d8d84fd839b520d73653dba9eba93c9c1cb2249) Thanks [@Andarist](https://github.com/Andarist)! - Fixed inference for `assign` using `PropertyAssigner`, like here:
+
+  ```ts
+  actions: assign({
+    counter: 0,
+    delta: (ctx, ev) => ev.delta
+  });
+  ```
+
+## 4.35.4
+
+### Patch Changes
+
+- [#3801](https://github.com/statelyai/xstate/pull/3801) [`10d0ba76a`](https://github.com/statelyai/xstate/commit/10d0ba76a1e35e7a58d24496caa57da6c28f6c64) Thanks [@Andarist](https://github.com/Andarist)! - Fixed an issue with not clearing registered interpreters when their machines reached final states.
+
+## 4.35.3
+
+### Patch Changes
+
+- [#3783](https://github.com/statelyai/xstate/pull/3783) [`b68f0e8bf`](https://github.com/statelyai/xstate/commit/b68f0e8bf0d097f5cb249bd3ddfd5553c1bcc028) Thanks [@Andarist](https://github.com/Andarist)! - Fixed an issue with `EmittedFrom` sometimes not being able to infer the snapshot types from machines.
+
 ## 5.0.0-alpha.1
 
 ### Major Changes
@@ -53,42 +87,6 @@
 * [#3374](https://github.com/statelyai/xstate/pull/3374) [`a990f0ed1`](https://github.com/statelyai/xstate/commit/a990f0ed19e3b69cbfaa7d36c1b5bcf4c36daea4) Thanks [@Andarist](https://github.com/Andarist)! - Fixed an issue with actors not being reinstantiated correctly when an actor with the same ID was first stopped and then invoked/spawned again in the same microstep.
 
 - [#3390](https://github.com/statelyai/xstate/pull/3390) [`7abc41759`](https://github.com/statelyai/xstate/commit/7abc417592ff9ec239c82410d0ec17dc93f6ba00) Thanks [@Andarist](https://github.com/Andarist)! - Added back UMD builds. Please note that XState now comes with multiple entrypoints and you might need to load all of them (`XState`, `XStateActions`, `XStateGuards`, etc.). It's also worth mentioning that those bundles don't reference each other so they don't actually share any code and some code might be duplicated between them.
-=======
-## 4.36.0
-
-### Minor Changes
-
-- [#3393](https://github.com/statelyai/xstate/pull/3393) [`430986cdf`](https://github.com/statelyai/xstate/commit/430986cdf9ae6919abc9219caeabbf695e96895a) Thanks [@davidkpiano](https://github.com/davidkpiano)! - Deprecated `send()` action creator. Instead of that, you can use `sendTo()` to send events to other actors and `raise()` to send events to the "self" actor.
-
-- [#3802](https://github.com/statelyai/xstate/pull/3802) [`8743ad0bd`](https://github.com/statelyai/xstate/commit/8743ad0bd6683029a17bec7e1c163ee9a221a276) Thanks [@Andarist](https://github.com/Andarist)! - Fixed a class of inference problems for our builtin actions (`assign`, `sendTo`, etc).
-
-- [#3694](https://github.com/statelyai/xstate/pull/3694) [`fd589055b`](https://github.com/statelyai/xstate/commit/fd589055bdd92df91bb354471d17b3cda703658f) Thanks [@Andarist](https://github.com/Andarist)! - All actions received a new generic: `TExpressionEvent`. To type things more correctly and allow TS to infer things better we need to distinguish between all events accepted by a machine (`TEvent`) and the event type that actions are "called" with (`TExpressionEvent`).
-
-  It's best to rely on type inference so you shouldn't have to specify this generic manually all over the place.
-
-### Patch Changes
-
-- [#3818](https://github.com/statelyai/xstate/pull/3818) [`2d8d84fd8`](https://github.com/statelyai/xstate/commit/2d8d84fd839b520d73653dba9eba93c9c1cb2249) Thanks [@Andarist](https://github.com/Andarist)! - Fixed inference for `assign` using `PropertyAssigner`, like here:
-
-  ```ts
-  actions: assign({
-    counter: 0,
-    delta: (ctx, ev) => ev.delta
-  });
-  ```
-
-## 4.35.4
-
-### Patch Changes
-
-- [#3801](https://github.com/statelyai/xstate/pull/3801) [`10d0ba76a`](https://github.com/statelyai/xstate/commit/10d0ba76a1e35e7a58d24496caa57da6c28f6c64) Thanks [@Andarist](https://github.com/Andarist)! - Fixed an issue with not clearing registered interpreters when their machines reached final states.
-
-## 4.35.3
-
-### Patch Changes
-
-- [#3783](https://github.com/statelyai/xstate/pull/3783) [`b68f0e8bf`](https://github.com/statelyai/xstate/commit/b68f0e8bf0d097f5cb249bd3ddfd5553c1bcc028) Thanks [@Andarist](https://github.com/Andarist)! - Fixed an issue with `EmittedFrom` sometimes not being able to infer the snapshot types from machines.
->>>>>>> 035b4140
 
 ## 4.35.2
 
