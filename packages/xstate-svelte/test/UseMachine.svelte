--- conflicted
+++ resolved
@@ -3,12 +3,8 @@
 
   import { useMachine } from '../src';
   import { fetchMachine } from './fetchMachine';
-<<<<<<< HEAD
-  import type { State } from 'xstate';
+  import type { AnyState } from 'xstate';
   import { invokePromise } from 'xstate/invoke';
-=======
-  import type { AnyState } from 'xstate';
->>>>>>> e58857fb
 
   const onFetch = () =>
     new Promise((res) => setTimeout(() => res('some data'), 50));
