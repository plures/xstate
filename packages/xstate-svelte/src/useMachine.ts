--- conflicted
+++ resolved
@@ -53,11 +53,7 @@
     delays
   };
 
-<<<<<<< HEAD
-  const resolvedMachine = machine.provide({ ...machineConfig, context });
-=======
   const resolvedMachine = machine.provide(machineConfig);
->>>>>>> 2e6304f0
 
   const service = interpret(resolvedMachine, interpreterOptions).start(
     rehydratedState ? new State(rehydratedState) : undefined
