--- conflicted
+++ resolved
@@ -26,16 +26,7 @@
     "type": "git",
     "url": "git+ssh://git@github.com/davidkpiano/xstate.git"
   },
-<<<<<<< HEAD
   "scripts": {},
-=======
-  "scripts": {
-    "clean": "rm -rf dist lib tsconfig.tsbuildinfo",
-    "build": "tsc && tsc --outDir es --module es2015 && rollup -c",
-    "test": "jest",
-    "prepublish": "npm run build"
-  },
->>>>>>> c1503b12
   "bugs": {
     "url": "https://github.com/davidkpiano/xstate/issues"
   },
