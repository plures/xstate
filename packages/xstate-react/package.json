--- conflicted
+++ resolved
@@ -45,11 +45,7 @@
   "peerDependencies": {
     "@xstate/fsm": "^3.0.0-beta.2",
     "react": "^16.8.0 || ^17.0.0 || ^18.0.0",
-<<<<<<< HEAD
     "xstate": "^5.0.0-beta.8"
-=======
-    "xstate": "^4.37.1"
->>>>>>> 534f31d0
   },
   "peerDependenciesMeta": {
     "@xstate/fsm": {
