--- conflicted
+++ resolved
@@ -1,31 +1,19 @@
 import { act, fireEvent, render, screen } from '@testing-library/react';
 import * as React from 'react';
-<<<<<<< HEAD
 import { useState } from 'react';
-=======
-import { useMachine, useActor } from '../src';
->>>>>>> 69cc91b4
 import {
   assign,
   createMachine,
   DoneEventObject,
   doneInvoke,
   Interpreter,
+  InterpreterFrom,
   Machine,
   send,
   spawn,
-<<<<<<< HEAD
   State
-=======
-  doneInvoke,
-  State,
-  createMachine,
-  send,
-  InterpreterFrom,
-  StateFrom
->>>>>>> 69cc91b4
 } from 'xstate';
-import { useActor, useMachine, useService } from '../src';
+import { useActor, useMachine } from '../src';
 
 afterEach(() => {
   jest.useRealTimers();
@@ -722,7 +710,7 @@
 
       const persistedState = JSON.stringify(testMachine.initialState);
 
-      let currentState: StateFrom<typeof testMachine>;
+      let currentState: State<any, any, any, any, any>;
 
       const Test = () => {
         const [state, send] = useMachine(testMachine, {
