--- conflicted
+++ resolved
@@ -2,21 +2,17 @@
 import * as React from 'react';
 import { useState } from 'react';
 import {
+  AnyState,
   assign,
   createMachine,
   DoneEventObject,
   doneInvoke,
   Interpreter,
   InterpreterFrom,
-<<<<<<< HEAD
   Machine,
   send,
   spawn,
   State
-=======
-  StateFrom,
-  AnyState
->>>>>>> fd69727f
 } from 'xstate';
 import { useActor, useMachine } from '../src';
 
