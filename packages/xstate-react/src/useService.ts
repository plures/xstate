import { useMemo } from 'react';
import { EventObject, State, Interpreter, Typestate, Sender } from 'xstate';
import { useActor } from './useActor';
import { ActorRef } from './types';

export function fromService<TContext, TEvent extends EventObject>(
  service: Interpreter<TContext, any, TEvent, any>
): ActorRef<TEvent, State<TContext, TEvent>> {
  const { machine } = service;
  return {
    send: service.send.bind(service),
    subscribe: service.subscribe.bind(service),
    stop: service.stop,
    current: service.initialized ? service.state : machine.initialState,
    name: service.sessionId
  };
}

export function useService<
  TContext,
  TEvent extends EventObject,
  TTypestate extends Typestate<TContext> = any
>(
<<<<<<< HEAD
  service: Interpreter<TContext, TEvent, TTypestate>
): [
  State<TContext, TEvent, any, TTypestate>,
  Interpreter<TContext, TEvent, TTypestate>['send'],
  Interpreter<TContext, TEvent, TTypestate>
] {
  const subscription: Subscription<State<
    TContext,
    TEvent,
    any,
    TTypestate
  >> = useMemo(
    () => ({
      getCurrentValue: () => service.state || service.initialState,
      subscribe: (callback) => {
        const { unsubscribe } = service.subscribe((state) => {
          if (state.changed !== false) {
            callback();
          }
        });
        return unsubscribe;
      }
    }),
    [service]
  );

  const state = useSubscription(subscription);
=======
  service: Interpreter<TContext, any, TEvent, TTypestate>
): [State<TContext, TEvent, any, TTypestate>, Sender<TEvent>] {
  const serviceActor = useMemo(() => fromService(service), [service]);
>>>>>>> 478eb239

  return useActor<TEvent, State<TContext, TEvent>>(serviceActor);
}<|MERGE_RESOLUTION|>--- conflicted
+++ resolved
@@ -4,7 +4,7 @@
 import { ActorRef } from './types';
 
 export function fromService<TContext, TEvent extends EventObject>(
-  service: Interpreter<TContext, any, TEvent, any>
+  service: Interpreter<TContext, TEvent, any>
 ): ActorRef<TEvent, State<TContext, TEvent>> {
   const { machine } = service;
   return {
@@ -21,39 +21,9 @@
   TEvent extends EventObject,
   TTypestate extends Typestate<TContext> = any
 >(
-<<<<<<< HEAD
-  service: Interpreter<TContext, TEvent, TTypestate>
-): [
-  State<TContext, TEvent, any, TTypestate>,
-  Interpreter<TContext, TEvent, TTypestate>['send'],
-  Interpreter<TContext, TEvent, TTypestate>
-] {
-  const subscription: Subscription<State<
-    TContext,
-    TEvent,
-    any,
-    TTypestate
-  >> = useMemo(
-    () => ({
-      getCurrentValue: () => service.state || service.initialState,
-      subscribe: (callback) => {
-        const { unsubscribe } = service.subscribe((state) => {
-          if (state.changed !== false) {
-            callback();
-          }
-        });
-        return unsubscribe;
-      }
-    }),
-    [service]
-  );
-
-  const state = useSubscription(subscription);
-=======
-  service: Interpreter<TContext, any, TEvent, TTypestate>
+  service: Interpreter<TContext, TEvent, any, TTypestate>
 ): [State<TContext, TEvent, any, TTypestate>, Sender<TEvent>] {
   const serviceActor = useMemo(() => fromService(service), [service]);
->>>>>>> 478eb239
 
   return useActor<TEvent, State<TContext, TEvent>>(serviceActor);
 }