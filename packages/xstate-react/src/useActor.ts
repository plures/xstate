--- conflicted
+++ resolved
@@ -1,11 +1,6 @@
 import { useRef, useCallback } from 'react';
 import useIsomorphicLayoutEffect from 'use-isomorphic-layout-effect';
-<<<<<<< HEAD
-import { ActorRef, EventObject } from 'xstate';
-import { Sender } from './types';
-=======
 import { ActorRef, EventObject, Sender } from 'xstate';
->>>>>>> 69cc91b4
 import useConstant from './useConstant';
 import { useSyncExternalStore } from 'use-sync-external-store/shim';
 
@@ -50,8 +45,7 @@
   ) => unknown = defaultGetSnapshot
 ): [unknown, Sender<EventObject>] {
   const actorRefRef = useRef(actorRef);
-<<<<<<< HEAD
-  const deferredEventsRef = useRef<EventObject[]>([]);
+  const deferredEventsRef = useRef<(EventObject | string)[]>([]);
 
   const subscribe = useCallback(
     (handleStoreChange) => {
@@ -71,10 +65,6 @@
     boundGetSnapshot,
     boundGetSnapshot
   );
-=======
-  const deferredEventsRef = useRef<(EventObject | string)[]>([]);
-  const [current, setCurrent] = useState(() => getSnapshot(actorRef));
->>>>>>> 69cc91b4
 
   const send: Sender<EventObject> = useConstant(() => (...args) => {
     const event = args[0];
