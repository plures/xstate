import { useState, useRef } from 'react';
import useIsomorphicLayoutEffect from 'use-isomorphic-layout-effect';
<<<<<<< HEAD
import { Sender, ActorRefLike } from './types';
import { EventObject } from 'xstate';
import useConstant from './useConstant';

export function useActor<TEvent extends EventObject, TEmitted = any>(
  actorRef: ActorRefLike<TEvent, TEmitted>,
  getSnapshot: (actor: typeof actorRef) => TEmitted = (a) =>
    'state' in a ? a.state : 'current' in a ? a.current : (undefined as any)
): [TEmitted, Sender<TEvent>] {
=======
import { Sender } from './types';
import { ActorRef, EventObject } from 'xstate';
import useConstant from './useConstant';

function isActorWithState<T extends ActorRef<any>>(
  actorRef: T
): actorRef is T & { state: any } {
  return 'state' in actorRef;
}

function isDeferredActor<T extends ActorRef<any>>(
  actorRef: T
): actorRef is T & { deferred: boolean } {
  return 'deferred' in actorRef;
}

type EventOfActorRef<
  TActor extends ActorRef<any, any>
> = TActor extends ActorRef<infer TEvent, any> ? TEvent : never;
type EmittedOfActorRef<
  TActor extends ActorRef<any, any>
> = TActor extends ActorRef<any, infer TEmitted> ? TEmitted : never;

const noop = () => {
  /* ... */
};

export function useActor<TActor extends ActorRef<any, any>>(
  actorRef: TActor,
  getSnapshot?: (actor: TActor) => EmittedOfActorRef<TActor>
): [EmittedOfActorRef<TActor>, Sender<EventOfActorRef<TActor>>];
export function useActor<TEvent extends EventObject, TEmitted>(
  actorRef: ActorRef<TEvent, TEmitted>,
  getSnapshot?: (actor: ActorRef<TEvent, TEmitted>) => TEmitted
): [TEmitted, Sender<TEvent>];
export function useActor(
  actorRef: ActorRef<EventObject, unknown>,
  getSnapshot: (actor: ActorRef<EventObject, unknown>) => unknown = (a) =>
    isActorWithState(a) ? a.state : undefined
): [unknown, Sender<EventObject>] {
>>>>>>> 844c2c30
  const actorRefRef = useRef(actorRef);
  const deferredEventsRef = useRef<Array<EventObject>>([]);
  const [current, setCurrent] = useState(() => getSnapshot(actorRef));

  const send: Sender<EventObject> = useConstant(() => (event) => {
    const currentActorRef = actorRefRef.current;
    // If the previous actor is a deferred actor,
    // queue the events so that they can be replayed
    // on the non-deferred actor.
    if (isDeferredActor(currentActorRef) && currentActorRef.deferred) {
      deferredEventsRef.current.push(event);
    } else {
      currentActorRef.send(event);
    }
  });

  useIsomorphicLayoutEffect(() => {
    actorRefRef.current = actorRef;
    setCurrent(getSnapshot(actorRef));
    const subscription = actorRef.subscribe({
      next: (emitted) => setCurrent(emitted),
      error: noop,
      complete: noop
    });

    // Dequeue deferred events from the previous deferred actorRef
    while (deferredEventsRef.current.length > 0) {
      const deferredEvent = deferredEventsRef.current.shift()!;

      actorRef.send(deferredEvent);
    }

    return () => {
      subscription.unsubscribe();
    };
  }, [actorRef]);

  return [current, send];
}<|MERGE_RESOLUTION|>--- conflicted
+++ resolved
@@ -1,16 +1,5 @@
 import { useState, useRef } from 'react';
 import useIsomorphicLayoutEffect from 'use-isomorphic-layout-effect';
-<<<<<<< HEAD
-import { Sender, ActorRefLike } from './types';
-import { EventObject } from 'xstate';
-import useConstant from './useConstant';
-
-export function useActor<TEvent extends EventObject, TEmitted = any>(
-  actorRef: ActorRefLike<TEvent, TEmitted>,
-  getSnapshot: (actor: typeof actorRef) => TEmitted = (a) =>
-    'state' in a ? a.state : 'current' in a ? a.current : (undefined as any)
-): [TEmitted, Sender<TEvent>] {
-=======
 import { Sender } from './types';
 import { ActorRef, EventObject } from 'xstate';
 import useConstant from './useConstant';
@@ -49,11 +38,10 @@
 export function useActor(
   actorRef: ActorRef<EventObject, unknown>,
   getSnapshot: (actor: ActorRef<EventObject, unknown>) => unknown = (a) =>
-    isActorWithState(a) ? a.state : undefined
+    isActorWithState(a) ? a.state : (a as any).current || undefined
 ): [unknown, Sender<EventObject>] {
->>>>>>> 844c2c30
   const actorRefRef = useRef(actorRef);
-  const deferredEventsRef = useRef<Array<EventObject>>([]);
+  const deferredEventsRef = useRef<EventObject[]>([]);
   const [current, setCurrent] = useState(() => getSnapshot(actorRef));
 
   const send: Sender<EventObject> = useConstant(() => (event) => {
