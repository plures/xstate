--- conflicted
+++ resolved
@@ -1,54 +1,14 @@
-<<<<<<< HEAD
-import {
-  ActionMeta,
-  EventObject,
-  MachineContext,
-  State,
-  StateConfig,
-  BaseActionObject
-} from 'xstate';
-=======
-import { EventObject, StateConfig } from 'xstate';
->>>>>>> 7a698d4e
+import { EventObject, MachineContext, StateConfig } from 'xstate';
 
 export type MaybeLazy<T> = T | (() => T);
 
 export type NoInfer<T> = [T][T extends any ? 0 : any];
 
 export type Prop<T, K> = K extends keyof T ? T[K] : never;
-
-<<<<<<< HEAD
-export enum ReactEffectType {
-  Effect = 1,
-  LayoutEffect = 2
-}
-
-export type ReactActionFunction<
-  TContext extends MachineContext,
-  TEvent extends EventObject
-> = (
-  context: TContext,
-  event: TEvent,
-  meta: ActionMeta<TContext, TEvent>
-) => () => void;
-
-export interface ReactActionObject<
-  TContext extends MachineContext,
-  TEvent extends EventObject
-> extends BaseActionObject {
-  params: {
-    __effect: ReactEffectType;
-    exec: ReactActionFunction<TContext, TEvent>;
-  };
-}
-
 export interface UseMachineOptions<
   TContext extends MachineContext,
   TEvent extends EventObject
 > {
-=======
-export interface UseMachineOptions<TContext, TEvent extends EventObject> {
->>>>>>> 7a698d4e
   /**
    * If provided, will be merged with machine's `context`.
    */
@@ -58,13 +18,4 @@
    * start at this state instead of its `initialState`.
    */
   state?: StateConfig<TContext, TEvent>;
-<<<<<<< HEAD
-}
-
-export type ActionStateTuple<
-  TContext extends MachineContext,
-  TEvent extends EventObject
-> = [ReactActionObject<TContext, TEvent>, State<TContext, TEvent>];
-=======
-}
->>>>>>> 7a698d4e
+}