{
  "name": "@xstate/inspect",
  "version": "0.2.0",
  "description": "XState inspection utilities",
  "keywords": [
    "state",
    "machine",
    "statechart",
    "scxml",
    "state machine",
    "visualizer",
    "viz"
  ],
  "author": "David Khourshid <davidkpiano@gmail.com>",
  "homepage": "https://github.com/davidkpiano/xstate/tree/master/packages/xstate-inspect#readme",
  "license": "MIT",
  "main": "dist/inspect.cjs.js",
  "module": "dist/inspect.esm.js",
  "types": "lib/index.d.ts",
  "sideEffects": false,
  "files": [
    "dist"
  ],
  "repository": {
    "type": "git",
    "url": "git+ssh://git@github.com/davidkpiano/xstate.git"
  },
  "scripts": {},
  "bugs": {
    "url": "https://github.com/davidkpiano/xstate/issues"
  },
  "devDependencies": {
    "@types/ws": "^7.2.6",
    "rollup": "^1.26.3",
    "rollup-plugin-typescript2": "^0.25.2",
    "typescript": "^4.1.2",
    "ws": "^7.3.1",
    "xstate": "*"
  },
  "peerDependencies": {
<<<<<<< HEAD
    "xstate": "^4.13.0"
=======
    "ws": "^7.3.1"
  },
  "dependencies": {
    "fast-safe-stringify": "^2.0.7"
>>>>>>> 7aad3c6b
  }
}<|MERGE_RESOLUTION|>--- conflicted
+++ resolved
@@ -38,13 +38,9 @@
     "xstate": "*"
   },
   "peerDependencies": {
-<<<<<<< HEAD
-    "xstate": "^4.13.0"
-=======
     "ws": "^7.3.1"
   },
   "dependencies": {
     "fast-safe-stringify": "^2.0.7"
->>>>>>> 7aad3c6b
   }
 }