--- conflicted
+++ resolved
@@ -24,16 +24,7 @@
     "type": "git",
     "url": "git+ssh://git@github.com/statelyai/xstate.git"
   },
-<<<<<<< HEAD
   "scripts": {},
-=======
-  "scripts": {
-    "clean": "rm -rf dist lib es tsconfig.tsbuildinfo",
-    "test": "jest",
-    "build": "rollup -c",
-    "prepare": "npm run build"
-  },
->>>>>>> e58857fb
   "bugs": {
     "url": "https://github.com/statelyai/xstate/issues"
   },
