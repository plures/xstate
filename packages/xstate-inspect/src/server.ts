--- conflicted
+++ resolved
@@ -1,22 +1,14 @@
 import { WebSocketServer } from 'ws';
-<<<<<<< HEAD
-import { ActorRef, EventObject, interpret, Interpreter } from 'xstate';
-import { interopSymbols, toEventObject, toSCXMLEvent } from 'xstate/src/utils';
-
-import { createInspectMachine } from './inspectMachine';
-=======
 import {
   ActorRef,
-  EventData,
   EventObject,
   interpret,
   Interpreter,
-  toActorRef,
   toEventObject,
   toSCXMLEvent
 } from 'xstate';
+import { toActorRef } from 'xstate/actor';
 import { createInspectMachine, InspectMachineEvent } from './inspectMachine';
->>>>>>> e58857fb
 import { Inspector, Replacer } from './types';
 import { stringify } from './utils';
 
@@ -61,14 +53,8 @@
   const inspectService = interpret(
     createInspectMachine(globalThis.__xstate__, options)
   ).start();
-<<<<<<< HEAD
-
-  const client: ActorRef<any, undefined> = {
+  let client: ActorRef<any, undefined> = toActorRef({
     name: '@@xstate/ws-client',
-=======
-  let client: ActorRef<any, undefined> = toActorRef({
-    id: '@@xstate/ws-client',
->>>>>>> e58857fb
     send: (event: any) => {
       server.clients.forEach((wsClient) => {
         if (wsClient.readyState === wsClient.OPEN) {
@@ -79,14 +65,8 @@
     subscribe: () => {
       return { unsubscribe: () => void 0 };
     },
-<<<<<<< HEAD
-    getSnapshot: () => undefined,
-    ...interopSymbols
-  };
-=======
     getSnapshot: () => undefined
   });
->>>>>>> e58857fb
 
   server.on('connection', function connection(wsClient) {
     wsClient.on('message', function incoming(data, isBinary) {
@@ -150,15 +130,9 @@
     });
   });
 
-<<<<<<< HEAD
-  const inspector: Inspector = {
+  const inspector: Inspector = toActorRef({
     name: '@@xstate/inspector',
-    send: (event) => {
-=======
-  const inspector: Inspector = toActorRef({
-    id: '@@xstate/inspector',
     send: (event: InspectMachineEvent) => {
->>>>>>> e58857fb
       inspectService.send(event);
     },
     subscribe: () => {
@@ -170,14 +144,8 @@
       server.close();
       inspectService.stop();
     },
-<<<<<<< HEAD
-    getSnapshot: () => undefined,
-    ...interopSymbols
-  };
-=======
     getSnapshot: () => undefined
   });
->>>>>>> e58857fb
 
   server.on('close', () => {
     inspectService.stop();
