--- conflicted
+++ resolved
@@ -30,16 +30,7 @@
     "type": "git",
     "url": "git+ssh://git@github.com/statelyai/xstate.git"
   },
-<<<<<<< HEAD
   "scripts": {},
-=======
-  "scripts": {
-    "clean": "rm -rf dist lib es tsconfig.tsbuildinfo",
-    "test": "jest --runInBand",
-    "build": "tsc && tsc --outDir es --module es2015",
-    "prepare": "npm run build"
-  },
->>>>>>> e58857fb
   "bugs": {
     "url": "https://github.com/statelyai/xstate/issues"
   },
