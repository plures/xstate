--- conflicted
+++ resolved
@@ -89,14 +89,9 @@
   public getPlans(
     options?: GetPlansOptions<TState, TEvent>
   ): Array<StatePlan<TState, TEvent>> {
-<<<<<<< HEAD
     const planGenerator = addDedupToPlanGenerator<TState, TEvent>(
-      options?.planGenerator || traverseShortestPlans
+      options?.planGenerator || TestModel.defaults.planGenerator
     );
-=======
-    const planGenerator =
-      options?.planGenerator || TestModel.defaults.planGenerator;
->>>>>>> 3c4e4ca6
     const plans = planGenerator(this.behavior, this.resolveOptions(options));
 
     return plans;
