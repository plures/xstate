--- conflicted
+++ resolved
@@ -23,15 +23,9 @@
     "fix": "manypkg fix",
     "typecheck": "tsc",
     "test": "jest",
-<<<<<<< HEAD
     "test:core": "jest packages/core",
-    "typedoc": "cd ./packages/core && typedoc --excludePrivate --mode file --out ./api --target es6 --moduleResolution node ./src",
-    "typedoc:publish": "npm run typedoc && gh-pages --dist ./packages/core/api --dest ./api",
-=======
-    "test:core": "npm test --prefix packages/core",
     "dev": "node ./scripts/dev.js",
     "ci": "npm run build && npm run test",
->>>>>>> c1503b12
     "changeset": "changeset",
     "prerelease": "npm run typecheck && npm run test && npm run build",
     "release": "changeset publish"
