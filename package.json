{
  "name": "xstate-monorepo",
  "private": true,
  "description": "Finite State Machines and Statecharts for the Modern Web.",
  "workspaces": {
    "packages": [
      "packages/*"
    ]
  },
  "preconstruct": {
    "packages": [
      "packages/!(xstate-dev)"
    ],
    "globals": {
      "react": "React"
    },
    "exports": true,
    "___experimentalFlags_WILL_CHANGE_IN_PATCH": {
      "exports": true
    }
  },
  "scripts": {
    "preinstall": "node ./scripts/ensure-yarn.js",
    "postinstall": "patch-package && manypkg check && preconstruct dev",
    "build": "preconstruct build && node ./scripts/fixup-symbol-observable.js",
    "fix": "manypkg fix",
    "typecheck": "tsc",
    "test": "jest",
    "test:core": "jest packages/core",
    "dev": "node ./scripts/dev.js",
    "changeset": "changeset",
    "release": "changeset publish",
    "version": "changeset version && node ./scripts/bump-peer-dep-ranges.js"
  },
  "repository": {
    "type": "git",
    "url": "git+https://github.com/statelyai/xstate.git"
  },
  "author": "David Khourshid <davidkpiano@gmail.com>",
  "license": "MIT",
  "bugs": {
    "url": "https://github.com/statelyai/xstate/issues"
  },
  "homepage": "https://github.com/statelyai/xstate#readme",
  "dependencies": {
<<<<<<< HEAD
    "@actions/exec": "^1.0.2",
    "@babel/core": "^7.16.5",
    "@babel/plugin-proposal-class-properties": "^7.16.5",
    "@babel/preset-env": "^7.16.5",
    "@babel/preset-react": "^7.16.5",
    "@babel/preset-typescript": "^7.16.5",
    "@changesets/changelog-github": "^0.4.2",
    "@changesets/cli": "^2.19.0",
=======
    "@changesets/changelog-github": "^0.4.6",
    "@changesets/cli": "^2.24.4",
>>>>>>> aad4991b
    "@manypkg/cli": "^0.16.1",
    "@manypkg/get-packages": "^1.1.3",
    "@preconstruct/cli": "^2.2.2",
    "@testing-library/jest-dom": "^5.11.9",
    "@testing-library/vue": "^6.4.0",
    "@types/jest": "^24.0.23",
    "@types/json-schema": "^7.0.7",
    "@types/node": "^12.11.1",
    "@types/use-subscription": "^1.0.0",
    "@vue/compiler-sfc": "^3.0.11",
    "@vue/vue3-jest": "^26.0.1",
    "babel-jest": "^26",
    "gh-pages": "^2.0.1",
    "husky": "^3.1.0",
    "jest": "^26.6.3",
    "jest-config": "^25.1.0",
    "jest-regex-util": "^25.1.0",
    "jest-watch-typeahead": "^0.6.1",
    "jsdom": "^14.0.0",
    "jsdom-global": "^3.0.2",
    "lerna-alias": "3.0.3-0",
    "lint-staged": "^8.2.1",
    "markdown-it-codesandbox-embed": "^0.1.0",
    "patch-package": "^6.2.2",
    "prettier": "^2.0.2",
    "spawn-command": "0.0.2-1",
    "tslib": "^2.3.1",
    "tslint": "^5.11.0",
<<<<<<< HEAD
    "typescript": "^4.6.3",
    "vue": "^3.0.11",
=======
    "typescript": "^4.8.4",
>>>>>>> aad4991b
    "webpack-dev-middleware": "^3.6.0"
  },
  "resolutions": {
    "**/tslib": "^2.3.1"
  },
  "husky": {
    "hooks": {
      "pre-commit": "lint-staged"
    }
  },
  "lint-staged": {
    "*.{ts,tsx,js,jsx,json,md,mdx}": [
      "prettier --write",
      "git add"
    ]
  }
}<|MERGE_RESOLUTION|>--- conflicted
+++ resolved
@@ -43,19 +43,14 @@
   },
   "homepage": "https://github.com/statelyai/xstate#readme",
   "dependencies": {
-<<<<<<< HEAD
     "@actions/exec": "^1.0.2",
     "@babel/core": "^7.16.5",
     "@babel/plugin-proposal-class-properties": "^7.16.5",
     "@babel/preset-env": "^7.16.5",
     "@babel/preset-react": "^7.16.5",
     "@babel/preset-typescript": "^7.16.5",
-    "@changesets/changelog-github": "^0.4.2",
-    "@changesets/cli": "^2.19.0",
-=======
     "@changesets/changelog-github": "^0.4.6",
     "@changesets/cli": "^2.24.4",
->>>>>>> aad4991b
     "@manypkg/cli": "^0.16.1",
     "@manypkg/get-packages": "^1.1.3",
     "@preconstruct/cli": "^2.2.2",
@@ -84,12 +79,7 @@
     "spawn-command": "0.0.2-1",
     "tslib": "^2.3.1",
     "tslint": "^5.11.0",
-<<<<<<< HEAD
-    "typescript": "^4.6.3",
-    "vue": "^3.0.11",
-=======
     "typescript": "^4.8.4",
->>>>>>> aad4991b
     "webpack-dev-middleware": "^3.6.0"
   },
   "resolutions": {
