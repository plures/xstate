--- conflicted
+++ resolved
@@ -15,16 +15,10 @@
 2. [Create a separate branch](https://docs.github.com/en/desktop/contributing-and-collaborating-using-github-desktop/managing-branches) for your changes
 3. Make your changes, and ensure that it is formatted by [Prettier](https://prettier.io) and type-checks without errors in [TypeScript](https://www.typescriptlang.org/)
 4. Write tests that validate your change and/or fix.
-<<<<<<< HEAD
-5. Run tests with `yarn test` (for all packages) or `yarn test:core` (for only changes to core XState).
-6. Create a changeset by running `yarn changeset`. [More info](https://github.com/atlassian/changesets).
-7. Push your branch and open a PR 🚀
-=======
 5. Run `yarn build` and then run tests with `yarn test` (for all packages) or `yarn test:core` (for only changes to core XState).
 6. For package changes, add docs inside the `/packages/*/README.md`. They will be copied on build to the corresponding `/docs/packages/*/index.md` file.
 7. Create a changeset by running `yarn changeset`. [More info](https://github.com/atlassian/changesets).
 8. Push your branch and open a PR 🚀
->>>>>>> b0c1b394
 
 PRs are reviewed promptly and merged in within a day or two (or even within an hour), if everything looks good.
 
